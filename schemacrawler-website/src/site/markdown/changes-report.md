# SchemaCrawler Change History

SchemaCrawler release notes.

<<<<<<< HEAD
SchemaCrawler release notes.

<a name="a16.17.1"></a>
## Release 16.17.1 - 2022-07-22

- Run catalog loader with multiple threads, defalting to 5; this can be set with `schemacrawler.load.max_threads`


<a name="a16.16.19"></a>
## Release 16.16.19 - 2022-07-05
=======
<a name="a16.17.1"></a>
## Release 16.17.1 - 2022-07-22
>>>>>>> a0297691

- Run catalog loader with multiple threads, defaulting to 10 (maximum); this can be set with `schemacrawler.load.max_threads`
- Fix weak associations algorithm to find common use cases - fixes #793
- Extract IBM DB2 database name into the `catalog.getDatabaseInfo().getServerInfo()` - fixes #789
- Change references to online tutorials to Killercoda - fixes #781
- Assign names to foreign keys where the database has not assigned a name
- Do not have inconsistent column references in a table reference (such as a foreign key or weak association)


<a name="a16.16.18"></a>
## Release 16.16.18 - 2022-06-20

- Add support for updating remarks for foreign keys in diagrams and other output
- Ensure that column privileges are being retrieved for databases that support them
- Add website page on security considerations


<a name="a16.16.17"></a>
## Release 16.16.17 - 2022-06-12

- Fix issue #749 - Diagram shows hanging references when columns are not displayed by the "brief" command 


<a name="a16.16.16"></a>
## Release 16.16.16 - 2022-06-07

- Add new diagram option to show or hide tables that are filtered out, which   
  can be set in the configuration properties file with  
  `schemacrawler.graph.show.foreignkey.filtered_tables=false`


<a name="a16.16.15"></a>
## Release 16.16.15 - 2022-05-30

- Exclude entity management framework metadata tables (from Liquibase, Flyway, django, EF Core, and so on) 
  by default from SQLLite schemas, when using `EmbeddedSQLiteWrapper`


<a name="a16.16.14"></a>
## Release 16.16.14 - 2022-03-27

- Distribute Mermaid and DBML diagram creation scripts in Docker image
- Drop support for Oracle 11g and rework Oracle plugin
- Fix #660 - Load plugins with the caller's class loader


<a name="a16.16.12"></a>
## Release 16.16.12 - 2022-03-20

- Add database plugin to support Teiid
- Add support for hidden or invisible columns in MySQL and MariaDB
- Throw runtime exception if SchemaCrawler database plugin is not found on the CLASSPATH


<a name="a16.16.11"></a>
## Release 16.16.11 - 2022-02-05

- Update dependencies
- Release to Chocolatey and SDKMan from CI pipelines using JReleaser


<a name="a16.16.10"></a>
## Release 16.16.10 - 2022-01-25

- Change foreign key "key" to be consistent with a constraint "key"
- Create binary distribution, and move shell scripts into a bin/ folder


<a name="a16.16.9"></a>
## Release 16.16.9 - 2022-01-17

- Fix issue #556, #559 - Could not commit with auto-commit set on error on Oracle
- Update database drivers for MySQL and H2


<a name="a16.16.8"></a>
## Release 16.16.8 - 2022-01-14

- Fix issue #556 - NoClassDefFoundError when crawling an Oracle schema


<a name="a16.16.7"></a>
## Release 16.16.7 - 2022-01-07

- Show better error message with no command-line arguments
- Update vulnerable version of H2
- Add convenience methods to get parent and children tables
- Allow for null or blank privilege names in output
- Add tests for Informix, and distribute Informix JDBC driver
- Reorganize how remarks are handled, and show Microsoft SQL Server remarks for tables and columns


<a name="a16.16.6"></a>
## Release 16.16.6 - 2021-12-29

- Show routine definitions for Microsoft SQL Server
- Update instructions to install SchemaCrawler from the Scoop Main bucket
- Add a check for no command-line arguments, and exit early
- Add additional logging for table types and data type mappings reported by the JDBC driver


<a name="a16.16.5"></a>
## Release 16.16.5 - 2021-12-26

- Update dependencies, especially the H2 Database version


<a name="a16.16.4"></a>
## Release 16.16.4 - 2021-12-16

- Read SC_GRAPHVIZ_PROC_DISABLE boolean environmental variable or system property to disable creating native process for Graphviz
- Update copyright notices
- Update dependencies
- Put in preventive measures for [CVE-2021-44228](https://nvd.nist.gov/vuln/detail/CVE-2021-44228)
- Add link to SchemaCrawler API on RapidAPI
- Add note warning to remove scripting jar if not needed


<a name="a16.16.3"></a>
## Release 16.16.3 - 2021-11-16

- Use Semantic Versioning for releases
- GZIP serialized database schema offline snapshots


<a name="a16.16.02"></a>
## Release 16.16.02 - 2021-11-16

- Fix stopwatch logging


<a name="a16.16.01"></a>
## Release 16.16.01 - 2021-11-15

- Prefer runtime exceptions to checked exceptions in the API, and create more specific exception classes for SchemaCrawler exceptions
- Fix #535 - issue when logging offline connections
- Remove tests for MonetDB


<a name="a16.15.11"></a>
## Release 16.15.11 - 2021-11-01

- Show index and constraint remarks in output
- Create a new metadata extension view, EXT_TABLE_CONSTRAINTS for remarks and definitions of constraints  
  and implement it for databases that support it


<a name="a16.15.10"></a>
## Release 16.15.10 - 2021-10-22

- Fix #522 - Crawling Oracle schema with non DBA user cause exception


<a name="a16.15.9"></a>
## Release 16.15.9 - 2021-10-19

- Make sure integration tests run on Java 8 and 17, on Windows and Linux, with and without Graphviz installed
- Use Graal JS as the preferred JavaScript engine for scripting and diagrams on all Java versions
- Fix printing of dumps when the data has array data types
- Show JSON-like config in logs


<a name="a16.15.8"></a>
## Release 16.15.8 - 2021-10-04

- Check for a valid command before loading catalog
- Fix issue #517 - TABLE_COLUMNS.sql causes SQL0604N against UTF-8 IBM DB2 database


<a name="a16.15.7"></a>
## Release 16.15.7 - 2021-09-15

- Fix issue #509 - distribute Docker image with JDK 17


<a name="a16.15.6"></a>
## Release 16.15.6 - 2021-09-12

- Fix issue #504 - fix logging level


<a name="a16.15.5"></a>
## Release 16.15.5 - 2021-09-11

- Fix issue #504 - do not load JDBC driver information based on SchemaInfoRetrieval.retrieveAdditionalJdbcDriverInfo
- Add supported JDBC version in JDBC driver information
- Reorganize output for JDBC driver information
- Add tests for Oracle 18


<a name="a16.15.4"></a>
## Release 16.15.4 - 2021-08-15

- Fix issue #496 - honor table includes in lint cyclic dependency checks
- Clarify information on licensing
- Create downloader for JavaScript engine for Java 15 and above


<a name="a16.15.2"></a>
## Release 16.15.2 - 2021-07-07

- Fix issue #482 - serialization for catalogs that have synonyms for objects that do not exist


<a name="a16.15.1"></a>
## Release 16.15.1 - 2021-06-12

- Remove `--only-matching` command-line option, and associated functionality


<a name="a16.14.6"></a>
## Release 16.14.6 - 2021-05-07

- Fix issue #465 with embedded HTML renderer
- Fix issue #466 with loading tables with a large number of exported foreign keys in SQL Server
- Fix issue #469 to ensure that foreign key names are scoped within a schema
- Fix issue #470 to remove ability to retrieve SQL Server stored procedure definitions


<a name="a16.14.5"></a>
## Release 16.14.5 - 2021-04-25

- Fix issue #461 with index cardinality


<a name="a16.14.4"></a>
## Release 16.14.4 - 2021-04-03

- Fix issue with exceptions thrown due to partial columns


<a name="a16.14.3"></a>
## Release 16.14.3 - 2021-03-30

- Add more documentation on output formats
- Change Java serialization output format to `ser` from `java`
- Allow better help for plugin commands, database plugins, and catalog loader plugins
- Send a Twitter tweet on a new release


<a name="a16.14.2"></a>
## Release 16.14.2 - 2021-03-26

- Add more documentation on website and command-line help for how to use SchemaCrawler
- Support specification of alternate keys in attributes file, and show them on output and diagrams
- Use only one enum for table constraints, even for user-defined metadata
- Remove option to show or hide weak associations,
  `schemacrawler.format.show_weak_associations`
- Distribute Snowflake JDBC driver with SchemaCrawler
- Show index information in diagrams with the maximum option
- Fix issue with SchemaCrawler shell accepting the `\` character
- Add new grep options, `--grep-tables`


<a name="a16.14.1"></a>
## Release 16.14.1 - 2021-03-10

- Move Docker Compose for SchemaCrawler to it's own project, with Maven moving `_testdb`
  files for use in the Docker compose scripts
- Make small code optimizations for performance
- Allow weak associations to be loaded from catalog attributes file
- Make WeakAssociation an interface, and consistent with other model classes
- Model foreign keys as table constraints for the referencing (foreign key) table
- Include all table constraints, including foreign keys in the table constraints list
- Fix documentation of linter configuration using YAML


<a name="a16.12.3"></a>
## Release 16.12.3 - 2021-02-23

- Add support for Apache Hive
- Add new NamedObjectKey class to encapsulate identifying key for schema objects

<a name="a16.12.2"></a>
## Release 16.12.2 - 2021-02-19

- Add examples for generating [mermaid](https://mermaid-js.github.io/mermaid/#/entityRelationshipDiagram)
and [dbdiagram.io](https://dbdiagram.io/home) diagrams


<a name="a16.12.1"></a>
## Release 16.12.1 - 2021-02-15

- Allow catalog loaders to be chained, and plugged in
- Rewrite weak associations analysis as a catalog loader
- Show table row counts by default, if they are loaded
- Replace `schemacrawler.format.show_row_counts` configuration option with `schemacrawler.format.hide_table_row_counts` with the opposite meaning
- Allow table and column remarks to be read in from a YAML file, and incorporated into the SchemaCrawler model
- Drop support for XML linter config file, and introduce a YAML file format
- Add instructions on how to generate [Mermaid Entity Relationship Diagrams](https://mermaid-js.github.io/mermaid/#/entityRelationshipDiagram)


<a name="a16.11.7"></a>
## Release 16.11.7 - 2020-12-26

- Add `--config-file` command back in, with more documentation on configuration on the website


<a name="a16.11.6"></a>
## Release 16.11.6 - 2020-11-28

- Fix broken examples
- Download dependencies once, to create an expanded distribution for Docker and jpackage


<a name="a16.11.5"></a>
## Release 16.11.5 - 2020-11-03

- Better logging for traceability, and better management of database connections


<a name="a16.11.4"></a>
## Release 16.11.4 - 2020-10-31

- Additional ways to provide the database username, for example by an environmental variable
- Publish [SchemaCrawler Action for GitHub Actions](https://github.com/schemacrawler/SchemaCrawler-Action)
- Exit with exit code 1 on a command-line error
- Fix issue with running plugins in interactive mode


<a name="a16.11.3"></a>
## Release 16.11.3 - 2020-10-23

- Add additional views to SAP HANA database plugin


<a name="a16.11.2"></a>
## Release 16.11.2 - 2020-10-22

- Release SAP HANA database plugin in <https://github.com/schemacrawler/SchemaCrawler-Database-Plugins>


<a name="a16.11.1"></a>
## Release 16.11.1 - 2020-10-18

- Make schema text commands a plugin into SchemaCrawler
- `show` and `sort` commands are folded into schema text command options
- Load configuration using [lightbend/config](https://github.com/lightbend/config)


<a name="a16.10.1"></a>
## Release 16.10.1 - 2020-09-20

- Set defaults programatically from database plugins
- Remove support for daisy chained commands (comma-separated)
- Reduce need for SchemaCrawler options builder


<a name="a16.9.5"></a>
## Release 16.9.5 - 2020-09-10

- Move loading options from configuration files to command-line
- Reorganize example configuration file to match command-line options


<a name="a16.9.4"></a>
## Release 16.9.4 - 2020-08-19

- Print complete help on registered linters from the command-line


<a name="a16.9.3"></a>
## Release 16.9.3 - 2020-07-19

- Change option to get help on SchemaCrawler commands, by using `--help command:lint` or
  `--help server:db2` for example
- Add ability to disable a database plugin by setting environment variable or
  system property `SC_WITHOUT_DATABASE_PLUGIN` to the name of the server -
  `SC_WITHOUT_DATABASE_PLUGIN=oracle` for example
- Do not read binary (BLOB and LONGVARBINARY) data
- Address issues with failure of JSON serialization


<a name="a16.9.2"></a>
## Release 16.9.2 - 2020-06-25

- Fix distribution image to download the correct dependencies, and remove duplicated jars
- Fix issue with the limit options builder


<a name="a16.9.1"></a>
## Release 16.9.1 - 2020-06-10

- Remove deprecated methods
- Allow for a JDBC driver class name to be specified for SchemaCrawler database plugins
- Add ability to retrieve database users using an additional data view
- Add ability to retrieve which tables are used by views, and show on output
- Rename OVERRIDE_TYPE_INFO to TYPE_INFO in data dictionary extensions
- Rename EXT_TABLE_CONSTRAINTS to CHECK_CONSTRAINTS in data dictionary extensions
- Add start value for sequences
- Remove support for EXT_PRIMARY_KEYS, EXT_FOREIGN_KEYS, and EXT_INDEX_COLUMNS data dictionary views


<a name="a16.8.1"></a>
## Release 16.8.1 - 2020-05-30

- Remove metadata_all as a metadata retrieval strategy
- Split SchemaCrawlerOptions into LimitOptions, FilterOptions, GrepOptions and LoadOptions to match the command-line


<a name="a16.7.2"></a>
## Release 16.7.2 - 2020-05-06

- Create privilege grants even if the grantor or grantee is null


<a name="a16.7.1"></a>
## Release 16.7.1 - 2020-04-30

- Model primary keys as table constraints instead of indexes
- Introduce architecture constraints, and reorganize classes in packages to avoid cyclic dependencies


<a name="a16.6.1"></a>
## Release 16.6.1 - 2020-04-10

- Make analysis of weak associations part of the maximum info-level retrieval
- Add new command-line option, --load-row-counts, to load table row counts


<a name="a16.5.3"></a>
## Release 16.5.3 - 2020-03-24

- Redistribute Oracle and IBM DB2 JDBC drivers with SchemaCrawler
- Provide docker-compose scripts for testing with databases
- Better command-line to create test schemas for various databases
- Better error messages when diagrams cannot be generated
- Redistribute Microsoft SQL Server integrated security companion DLL to allow for Windows authentication


<a name="a16.5.2"></a>
## Release 16.5.2 - 2020-02-20

- Throw exception if the SchemaCrawler database plugin is not on the CLASSPATH for major database systems
- Rename the integrations module to diagram


<a name="a16.4.1"></a>
## Release 16.4.1 - 2020-02-06

- Support enum values for MySQL and PostgreSQL as first-class schema metadata
- Add MariaDB test cases


<a name="a16.3.2"></a>
## Release 16.3.2 - 2020-01-15

- Re-issue of release


<a name="a16.3.1"></a>
## Release 16.3.1 - 2020-01-12

- Fix bug with generating titles in graphs (issue #281)


<a name="a16.3.0"></a>
## Release 16.3.0 - 2020-01-02

- Remove ability to run SQL commands directly from command-line - only named
  queries are supported


<a name="a16.2.7"></a>
## Release 16.2.7 - 2019-12-03

- Update documentation on website
- Change copyright notices


<a name="a16.2.6"></a>
## Release 16.2.6 - 2019-11-22

- Use `--output-format`for specifying serialization output formats


<a name="a16.2.5"></a>
## Release 16.2.5 - 2019-11-17

- Support JSON and YAML output formats for lint reports


<a name="a16.2.4"></a>
## Release 16.2.4 - 2019-11-05

- Add support for IBM DB2 materialized query tables (MQT)


<a name="a16.2.4"></a>
## Release 16.2.4 - 2019-10-26

- Really fix issue with passing parameters into shell commands


<a name="a16.2.3"></a>
## Release 16.2.3 - 2019-10-21

- Fix issue with passing parameters into shell commands


<a name="a16.2.2"></a>
## Release 16.2.2 - 2019-10-20

- Remove ability to generate JSON as an output format, since it has been replaced with
  the ability to generate JSON as a serialization format (using the `serialize` command,
  with a lot more schema information
- Workaround MySQL JDBC driver issue with retrieving table comments
  (<https://bugs.mysql.com/bug.php?id=80473>) by allowing table comments to be obtained
  from `table.getAttribute("TABLE_COMMENT")`

<a name="a16.2.1"></a>
## Release 16.2.1 - 2019-10-14

- Perform tests for major databases during the CI build using Testcontainers
- Add support for JSON and YAML output using Jackson
  *NOTE*: JSON format for output is deprecated, and will be removed in the next release


<a name="a16.1.2"></a>
## Release 16.1.2 - 2019-08-11

- Better help text, including shell command names in the help text
- Distributed with PostgreSQL driver 42.2.6 which reports function columns
- Reporting of additional table information for PostgreSQL


<a name="a16.1.1"></a>
## Release 16.1.1 - 2019-07-25

- Use semantic versioning
- Use POSIX compliant command-line arguments
- Consolidate code for command-line and shell using picocli 4.0.1
- Update the help system for plugins using picocli
- Rename routine columns to routine parameters consistently across the API and command-line
- Move Maven archetypes into GitHub example projects
- Move Docker build back into the main project


<a name="a15.06.01"></a>
## Release 15.06.01 - 2019-03-10

- Separate SchemaCrawler scripting and templating jar from the main jar


<a name="a15.05.01"></a>
## Release 15.05.01 - 2019-03-09

- Add option to run only configured linters, `-runalllinters=false`
- Separate SchemaCrawler commandline jar from the main jar in preparation for enhancements


<a name="a15.04.01"></a>
## Release 15.04.01 - 2019-02-02

- Add server information for MySQL
- Convert tests to JUnit 5
- Remove input resource from output options, and let each command fend for itself
- Added integrations with Mustache for templated output
- Use JUnit 5 in archetype generated code
- Use plain Java serialization for offline database


<a name="a15.03.04"></a>
## Release 15.03.04 - 2018-12-29

- Fix documentation on how to connect to Oracle
- Fix query for Oracle system information


<a name="a15.03.03"></a>
## Release 15.03.03 - 2018-12-28

- Remove Spring Framework command-line support
- Allow fine tuning of retrieval using configuration properties values for schema info level


<a name="a15.03.02"></a>
## Release 15.03.02 - 2018-12-12

- Fix issue with serialization of offline snapshots


<a name="a15.03.01"></a>
## Release 15.03.01 - 2018-12-10

- Change copyright messages
- Add support for PostgreSQL and Oracle materialized views
- Add support for Microsoft SQL Server indexed views


<a name="a15.02.02"></a>
## Release 15.02.02 - 2018-11-25

- Add example to demonstrate how to load PostgreSQL dumps


<a name="a15.02.01"></a>
## Release 15.02.01 - 2018-11-23

- Add support for server information in schemacrawler.schema.DatabaseInfo.getServerInfo()


<a name="a15.01.06"></a>
## Release 15.01.06 - 2018-11-10

- Fix issue with SchemaCrawler Shell connecting to databases not on localhost
- Support PGHOST, PGHOSTADDR, PGPORT, PGDATABASE environmental variables for PostgreSQL connections


<a name="a15.07.01"></a>
## Release 15.07.01 - 2018-10-14

- Add SchemaCrawler Shell example to the main distribution


<a name="a15.01.04"></a>
## Release 15.01.04 - 2018-10-14

- Create a unique run id for each SchemaCrawler run
- Rename -hideemptytables to -noemptytables
- Allow for additional data plugins to be downloaded with a script
- Reorganize command-line help to be consistent with SchemaCrawler Shell


<a name="a15.01.03"></a>
## Release 15.01.03 - 2018-09-21

- Drop support for OSGi bundles
- Drop support for CSV and TSV output
- Use [FST](https://github.com/RuedigerMoeller/fast-serialization) for catalog serialization and deserialization instead of XStream


<a name="a15.01.02"></a>
## Release 15.01.02 - 2018-09-17

- Fix Maven archetypes


<a name="a15.01.01"></a>
## Release 15.01.01 - 2018-07-10

- Output to files by default, except for text output format
- Make executable work in two phases, to load schema, and then to run a command
- Allow SchemaCrawler to work with Oracle users that have just the SELECT_CATALOG_ROLE


<a name="a14.21.03"></a>
## Release 14.21.03 - 2018-06-10

- Add tests for embedded MonetDB


<a name="a14.21.02"></a>
## Release 14.21.02 - 2018-05-21

- Add support for java.sql.Types REF_CURSOR, TIME_WITH_TIMEZONE, and TIMESTAMP_WITH_TIMEZONE
- Fixed issue with lint reporting "unique index with nullable columns" on computed columns

<a name="a14.21.01"></a>
## Release 14.21.01 - 2018-05-14

- Fixed issue #184 with with support for older Oracle versions in the SchemaCrawler Oracle plugin
- Changed API for SchemaCrawler plugins

<a name="a14.20.06"></a>
## Release 14.20.06 - 2018-05-02

- Fixed issue #181 with more control (and configuration) over graph generation

<a name="a14.20.05"></a>
## Release 14.20.05 - 2018-04-19

- Fixed issue #178 with JSON data generation

<a name="a14.20.04"></a>
## Release 14.20.04 - 2018-04-04

- Docker image updated with non-root user, and documentation updated for latest Docker version

<a name="a14.20.03"></a>
## Release 14.20.03 - 2018-03-10

- Website updates

<a name="a14.20.02"></a>
## Release 14.20.02 - 2018-03-07

* Upgrade to support Apache Velocity 2.0.
* Added remarks for tables and columns to Microsoft SQL Server test schema.

<a name="a14.20.01"></a>
## Release 14.20.01 - 2018-03-05

* Make -routines return no routines by default, to make it easier for first-time users.
* Support a pure Java implementation of Graphviz (nidi3/graphviz-java), for cases where Graphviz cannot be installed.
* Changed CommandProvider API

<a name="a14.19.01"></a>
## Release 14.19.01 - 2018-02-04

* Fixing bug when retrieving Oracle procedure metadata
* Adding test support for routines
* Adding test code for retrieving result set metadata

<a name="a14.18.01"></a>
## Release 14.18.01 - 2018-01-10

* Ignore MariaDb driver for MySQL if both are on the classpath.
* Verify support for unnamed primary keys and foreign keys.
* Support unnamed foreign keys.
* System to build reference schema for most common databases.
* Tests for unusual data types, user-defined data types, domains and temporary tables.
* Support for generating SQLite database from scripts.
* Added tests for ascending and descending columns in indexes.
* Getting MySQL plugin to support MariaDB as well
* Consistent treatment for hidden and generated table columns, with special marking in details output
* Support for Oracle 12c identity or auto-incremented columns

<a name="a14.17.05"></a>
## Release 14.17.05 - 2017-12-28

* Website updates, including link to the SchemaCrawler Web Application.

<a name="a14.17.04"></a>
## Release 14.17.04 - 2017-12-10

* Removing index unquoting work-around for old versions of the SQLite JDBC driver, and distributing with the latest driver.
* Making SQL type map a database specific property, which can be overridden by database plugins.
* Moving website to GitHub pages.

## Release 14.17.03 - 2017-11-21
<a name="a14.17.03"></a>

* Fixing a regression with SQLite databases created with double-quoted identifiers.

## Release 14.17.02 - 2017-11-20
<a name="a14.17.02"></a>

* Fix for broken API call in Maven archetype.
* Update to Apache Velocity example to quote database object names.

## Release 14.17.01 - 2017-11-19
<a name="a14.17.01"></a>

* Database objects getName() returns unquoted names, and getFullName() returns a name quoted using default quoting rules. Text output is controlled by the schemacrawler.format.identifier_quoting_strategy configuration property.
* Support for SQLite named foreign keys, auto-incremented columns, and more, with the latest JDBC driver for SQLite.
* Exclude database system schemas by default.
* Make -infolevel an optional command-line argument, and default to standard.
* Make -routines return no routines by default, to make it easier for first-time users.
* Show just SchemaCrawler information by default in the output, and not database and JDBC driver information. Add fine-tuned options for each.
* Adding some security lock-downs to XStream serialization.

## Release 14.16.04 - 2017-09-25
<a name="a14.16.04"></a>

* Updating dependencies.
* Bug-fix for Oracle routines.

## Release 14.16.03 - 2017-07-08
<a name="a14.16.03"></a>

* Updating dependencies.

## Release 14.16.02 - 2017-06-20
<a name="a14.16.02"></a>

* Bug fix for an issue with retrieving SQLite primary keys if the DDL used quoted names.
* Moved Sybase IQ plugin to new GitHub project.

## Release 14.16.01 - 2017-04-10
<a name="a14.16.01"></a>

* Better protection of user credentials in memory.
* Support for index remarks.
* Organize metadata views for extensibility. Please refer to <https://www.schemacrawler.com/data-dictionary-extensions.html>
* Remove reliance on Java 8 features where they add an overhaead.

## Release 14.15.04 - 2017-04-02
<a name="a14.15.04"></a>

* Added foreign key retrieval strategies, and exposed overrides in configuration properties.

## Release 14.15.03 - 2017-03-28
<a name="a14.15.03"></a>

* Added table retrieval strategies, and exposed overrides in configuration properties.

## Release 14.15.02 - 2017-03-23
<a name="a14.15.02"></a>

* Clarified licensing terms.

## Release 14.15.01 - 2017-03-21
<a name="a14.15.01"></a>

* Fixed licenses published in jar files and on Maven Central.
* Cleaner description of column data types.

## Release 14.14.04 - 2017-03-11
<a name="a14.14.04"></a>

* Better and more efficient logging and error messages.
* Added short forms, -fmt for -outputformat command-line option, and -i for -infolevel.
* Made the output format command-line option optional. The output format is derived from the output file extension if it is not explicitly provided.

## Release 14.14.03 - 2017-02-23
<a name="a14.14.03"></a>

* Java utility class to parse enum values from column.getAttribute("COLUMN_TYPE"), for MySQL.
* Better error message for bad commands.

## Release 14.14.02 - 2017-02-08
<a name="a14.14.02"></a>

* To get the enum values from column.getAttribute("COLUMN_TYPE"), run SchemaCrawler for MySQL with -infolevel=maximum.
* New SchemaCrawler for SQLite utility, schemacrawler.tools.sqlite.SchemaCrawlerSQLiteUtility.

## Release 14.14.01 - 2017-01-11
<a name="a14.14.01"></a>

* The graph command is removed. Graphs are generated based on the output format.

## Release 14.12.01 - 2016.15.34
<a name="a14.12.01"></a>

* New command-line option to show weak associations, irrespective of the infolevel.
* Changed the boolean property, schemacrawler.format.hide_weak_associations to schemacrawler.format.show_weak_associations, since weak associations are hidden by default in SchemaCrawler output. Also added a new command-line switch, -weakassociations to show weak associations. Weak associations now can be shown with any infolevel setting.

## Release 14.11.02 - 2016.15.30
<a name="a14.11.02"></a>

* Support for the Teradata JDBC driver. The Teradata JDBC driver does not follow JDBC specifications. It should throw a SQLFeatureNotSupportedException for getFunctions, or at the least a SQLException state HYC00 ("Optional feature not implemented"). Instead, it throws with a state of HY000 ("General error").

## Release 14.11.01 - 2016.15.36
<a name="a14.11.01"></a>

* Show a better error message when a script file cannot be read.
* Handle SQLException when retrieving JDBC driver information.
* Extended copyright messages through 2017.

## Release 14.10.06 - 2016-10-29
<a name="a14.10.06"></a>

* Made OfflineSnapshotExecutable constructor public, so that offline snapshots can be loaded programatically.

## Release 14.10.05 - 2016-10-26
<a name="a14.10.05"></a>

* Fixed issue with generating SQLite diagrams.
* Distribution now contains an example SQLite database.
* Fail if the SQLite database does not exist.

## Release 14.10.04 - 2016-10-23
<a name="a14.10.04"></a>

* Fixed issue with loading of JDBC drivers.

## Release 14.10.03 - 2016-10-01
<a name="a14.10.03"></a>

* Fixed formatting of multi-line column remarks in HTML output.

## Release 14.10.02 - 2016-09-17
<a name="a14.10.02"></a>

* New lint to recommend that a surrogate key column be used as a primary key.
* Fixed lint that checks foreign key and primary key data types.
* Additional documentation on how to connect to Microsoft SQL Server with Windows authentication.

## Release 14.10.01 - 2016-08-31
<a name="a14.10.01"></a>

* Support for newlines in table and column comments.
* Ability to read default configuration settings from the classpath, from a file called schemacrawler.config.properties. This file is distributed in the lib/ folder.
* Removed command-line option -p to specify an additional configuration file.
* Added documentation on how to do programmatic diff of schemas on the website. Added code examples to the website.

## Release 14.09.03 - 2016-08-01
<a name="a14.09.03"></a>

* A new configuration options `schemacrawler.format.no_schema_colors` if you do not want to show catalog and schema colors.

## Release 14.09.02 - 2016-07-14
<a name="a14.09.02"></a>

* Allow primary keys to be retrieved in bulk, to speed up Oracle execution.

## Release 14.09.01 - 2016-06-29
<a name="a14.09.01"></a>

* The MariaDB driver interferes with the use of the MySQL driver, so it is no longer distributed.
* Fixing null pointer exception for table types, by introducing an unknown table type.

## Release 14.08.02 - 2016-05-16
<a name="a14.08.02"></a>

* Adding hidden columns in a separate list, accessed with a new method, Table.getHiddenColuns().
* Allow table constraint definitions to be obtained separately from table constraint information.

## Release 14.08.01 - 2016-05-04
<a name="a14.08.01"></a>

* Improved performance with Oracle, by substituting schemas.

## Release 14.07.08 - 2016-04-14
<a name="a14.07.08"></a>

* Removing linter for surrogate keys, since it is of dubious value.

## Release 14.07.07 - 2016-04-08
<a name="a14.07.07"></a>

* Added a new boolean property, schemacrawler.format.hide_weak_associations, to hide weak associations in SchemaCrawler output.

## Release 14.07.06 - 2016-03-26
<a name="a14.07.06"></a>

* Making SchemaCrawler available under the Eclipse Public License, in addition to the GPL and LGPL.
* Fixing ability to run SQL from the command-line.

## Release 14.07.05 - 2016-03-19
<a name="a14.07.05"></a>

* More detailed examples of how to use the SchemaCrawler API from script.
* Fixing a bug with the default linter threshold.

## Release 14.07.04 - 2016-03-16
<a name="a14.07.04"></a>

* Lint enhancements to dispatch.

## Release 14.07.03 - 2016-03-10
<a name="a14.07.03"></a>

* Add details of lints that were dispatched, before the dispatch takes place.

## Release 14.07.02 - 2016-02-27
<a name="a14.07.02"></a>

* Support for Compact Profile 2.
* Adding dispatch strategies for lint. This allows the SchemaCrawler command-line to fail with an exit code from the command-line when there are too many lints.

## Release 14.06.05 - 2016-02-14
<a name="a14.06.05"></a>

* Bug fix for bug while retrieving metadata.

## Release 14.06.04 - 2016-02-14
<a name="a14.06.04"></a>

* Complete support for Oracle hidden columns. Hidden columns are indicated with Table.isHidden(). Similarly, generated columns (including Oracle function-based columns) are indicated with Table.isGenerated(). You can get a complete list of all table columns, including hidden columns, with Table.getColumns(), if you have used the "maximum" schema info-level.

## Release 14.06.03 - 2016-02-10
<a name="a14.06.03"></a>

* Support for Oracle function-based indexes.

## Release 14.06.02 - 2016-02-10
<a name="a14.06.02"></a>

* Distributing correct versions of JDBC driver jars.
* Performance boost by using Oracle data dictionary query for table indexes. Idea courtesy of Patric Rufflar.

## Release 14.06.01 - 2016-02-08
<a name="a14.06.01"></a>

* Added table row counts in output and diagrams. Use schemacrawler.format.show_row_counts=true in the configuration file.
* Significant performance improvements in Java code, especially related to logging. Idea courtesy of Patric Rufflar.
* Performance boost by using Oracle data dictionary query for table columns. Idea courtesy of Patric Rufflar.

## Release 14.10.06 - 2016-02-03
<a name="a14.10.06"></a>

* Fixed logging for features that the JDBC driver does not support.
* Added utility to filter tables based on "raw" name.
* Updating JDBC drivers and dependencies.

## Release 14.05.04 - 2015-12-03
<a name="a14.05.04"></a>

* Fixed weak references, and logging for offline databases.

## Release 14.05.03 - 2015-12-02
<a name="a14.05.03"></a>

* Added new quickdump command, which works with -infolevel=minimum, though row order is not guaranteed.

## Release 14.05.02 - 2015-11-26
<a name="a14.05.02"></a>

* Externalized logic to quote and unquote database object identifiers.

## Release 14.05.01 - 2015-11-14
<a name="a14.05.01"></a>

* Fix default log level.
* Fix who uses SchemaCrawler list.
* Fix database plugin archetype.
* Sealing internal packages.

## Release 14.04.04 - 2015-10-31
<a name="a14.04.04"></a>

* Fix for retrieving PostgreSQL triggers.
* More efficient table column retrieval in IBM DB2.
* Added tests for unique constraints, and user-defined data types.
* Fixed output for base data-types.

## Release 14.04.03 - 2015-10-19
<a name="a14.04.03"></a>

* Overrides to foreign key retrieval, for more efficient IBM DB2 crawling.

## Release 14.04.02 - 2015-10-11
<a name="a14.04.02"></a>

* Detailed timing information in logs.

## Release 14.04.01 - 2015-10-11
<a name="a14.04.01"></a>

* Fixing broken -urlx switch.
* Reworked command-line processing, and database plugins.
* Removed Apache Derby database plugin. Apache Derby is now supported using a database URL only.
* Added MariaDB database plugin.

## Release 14.03.03 - 2015-09-20
<a name="a14.03.03"></a>

* An attempt at faster retrieval of foreign keys in Oracle.

## Release 14.03.02 - 2015-09-17
<a name="a14.03.02"></a>

* Better excludes for system schemas in Oracle.
* Added ability to report on tables causing a cycle in a lint, using Tarjan's algorithm.

## Release 14.03.01 - 2015-08-17
<a name="a14.03.01"></a>

* Added detailed lint help, which is available from the command-line, using -help -command=lint.
* Added configuration for LinterTooManyLobs.
* Added new lint for specifying a list of reserved words for column names.
* Added new lints for empty tables, tables where all columns are nullable, and tables with no primary keys.
* New SchemaCrawlerUtility methods to get database system specific functionality.
* Renaming CrawlHeaderInfo to CrawlInfo, and making it available in linters.
* Fixed issues with sorting tables and routines alphabetically. Sorting alphabetically also sorts by object type.

## Release 14.02.02 - 2015-08-14
<a name="a14.02.02"></a>

* Added new lints for empty tables, tables where all columns are nullable, and tables with no primary keys.

## Release 14.02.01 - 2015-08-10
<a name="a14.02.01"></a>

* Added a custom SQL Lint, to allow for data lints.
* New lint command-line option, -linterconfigs=<path> to specify the location of the linter XML configuration file.
* Ability to specify table inclusion rules for lints.

## Release 14.01.02 - 2015-07-28
<a name="a14.01.02"></a>

* Bug fix for connecting to a database using a URL.

## Release 14.01.01 - 2015-07-16
<a name="a14.01.01"></a>

* SchemaCrawler is now supported on Java SE 8 or better only.
* The SchemaCrawler project has been moved to GitHub.
* Database specific overrides are not not in SchemaCrawlerOptions, and can be passed in along with the database connection if needed.
* SchemaCrawler has a new project to demonstrate how to programatically diff schemas.
* New -title command-line argument to show a custom title on output and diagrams.
* Methods to get database objects by name are renamed to lookup, and return Optional. This allows calling code to handle nulls.
* Sequences are color-coded by schema like the rest of the database objects.
* Rename indices to indexes consistently in method names.
* All references to parent objects are soft references, to allow for more efficient memory management and serialization.
* All references to parent objects are soft references, to allow for more efficient memory management and serialization.
* Shell scripts sc.sh and sc.cmd renamed to schemacrawler.sh and schemacrawler.cmd, since they clash with system utilities.

## Release 12.06.03 - 2015-03-27
<a name="a12.06.03"></a>

* Showing cardinality for tables that are filtered out.

## Release 12.06.02 - 2015-03-26
<a name="a12.06.02"></a>

* Fixing links on website.
* Fixing diagram to show hanging arrows for referenced tables.

## Release 12.06.01 - 2015-03-24
<a name="a12.06.01"></a>

* Hyperlinks in HTML output from foreign keys to tables.
* Lighter colors for tables, consistent in both HTML and graph output. Colors are assigned per catalog and schema.
* Foreign key cardinality in HTML and text output.
* New command-line option to remove empty tables (with no rows of data) from output -hideemptytables
* Not showing database password in command-line logs.
* Showing database server and JDBC driver in logs.

## Release 12.05.02 - 2015-03-17
<a name="a12.05.02"></a>

* Better identification of weak associations.
* Showing routine parameter names in JSON.

## Release 12.05.01 - 2015-03-14
<a name="a12.05.01"></a>

* Better identification of weak associations.

## Release 12.04.02 - 2015-02-10
<a name="a12.04.02"></a>

* Fix bug with connecting to Oracle.

## Release 12.04.01 - 2015-01-18
<a name="a12.04.01"></a>

* Reverting back to SQLite JDBC driver version 3.7.8, since that is the most stable, even if not readily available.
* Refactored API for reading input files, such as scripts.
* Made compressed file format the default for offline snapshots.

## Release 12.03.02 - 2015-01-18
<a name="a12.03.02"></a>

* Removed the -driver command-line option, since most JDBC drivers will register themselves automatically.
* Made sure that a JDBC driver for a database server is available, before the -server command-line option is valid for that server.

## Release 12.03.01 - 2015-01-02
<a name="a12.03.01"></a>

* Added -noremarks command-line option to hide table and column remarks (or comments).
* Using a stable version of the Xerial SQLite JDBC driver that is readily available on Maven Central. This does not support retrieving primary key names.
* Removed built-in support for ant tasks, since there is not way to omit an option if one is not specified.
* Changed copyright to 2015.
* New parser for command-line options.

## Release 12.02.03 - 2014-12-25
<a name="a12.02.03"></a>

* Integration with Thymeleaf templating.
* Flushing of output.

## Release 12.02.02 - 2014-12-24
<a name="a12.02.02"></a>

* Better logging of execution.
* Quicker execution when routines are not output.

## Release 12.02.01 - 2014-12-21
<a name="a12.02.01"></a>

* New output format, htmlx, which embeds database diagrams into an HTML file. The diagrams are in SVG format.
* Converted all HTML output to HTML5.
* Null-checks now throw NullPointerException, instead of IllegalArgumentException.
* Tested support of international character sets in table names and column names.
* Converting filter classes to Predicate, to prepare for Java 8 support.
* Converted all file operations to use Java Path, for better error handling.

## Release 12.01.01 - 2014-11-27
<a name="a12.01.01"></a>

* Collapsed distribution into a single distribution download, with Apache Ant Ivy scripts for downloading additional dependencies. A new -server command-line option will connect to a database with built-in support.
* Added Maven archetypes for database server plugins.
* Building Debian package as part of the main distributable.
* Added support for the H2 Database Engine.
* Changes direction of arrow for foreign keys in text output, to always point to the primary key.
* Made consistent CSS stylesheets for examples, website, and HTML text output.
* Fixed issues with retrieving functions from H2 Database Engine.
* Standardized CSS styles between the website, example readmes, and SchemaCrawler HTML output.

## Release 11.02.01 - 2014-11-04
<a name="a11.02.01"></a>

* Added options to hide cardinality in graphs.
* Added Maven archetypes for plugins.

## Release 11.01.01 - 2014-09-21
<a name="a11.01.01"></a>

* Changed Maven groupId to us.fatehi.
* Renamed Database class to Catalog.
* Changed all output formats to include table and column remarks whenever available.
* Added command-line option options to show significant columns, such as primary and foreign key columns, and columns that are part of unique indexes. Use the `-infolevel=standard -command=brief` command-line options.
* Indicate auto-incremented columns in graph and other output.

## Release 10.10.05 - 2014-08-04
<a name="a10.10.05"></a>

* Fixed bug with weak associations in diagrams being drawn twice.
* Added more variations of diagrams to website.

## Release 10.10.04 - 2014-07-27
<a name="a10.10.04"></a>

* Fixed bug with cardinality in diagrams, when a foreign key is only a part of the primary key of a table.
* Fixed -sequences command-line argument, and got it to work correctly with the properties file.

## Release 10.10.03 - 2014-07-06
<a name="a10.10.03"></a>

* Added support for include and exclude expressions for synonyms and sequences in config properties files.

## Release 10.10.02 - 2014-07-02
<a name="a10.10.02"></a>

* Added support for auto-incremented columns, and generated columns.

## Release 10.10.01 - 2014-06-22
<a name="a10.10.01"></a>

* Added support for sequences.

## Release 10.09.01 - 2014-05-14
<a name="a10.09.01"></a>

* Fixed table type to be based on a string, not an enum.
* Changed the object inheritance of a privilege, so that it is not a database object.

## Release 10.08.05 - 2014-04-25
<a name="a10.08.05"></a>

* Fixed lint "foreign key with no index" to look at primary keys as well.
* Fixed bug with loading XML databases.
* Fixed MySQL connection issue, by removing URL parameter "useInformationSchema=true" so that MySQL's buggy metadata provider is not used. This provider does not honor mixed-case tables names.

## Release 10.08.04 - 2014-04-03
<a name="a10.08.04"></a>

* Column sort options sort columns in dumps also.
* Added generation date to database diagram.

## Release 10.08.03 - 2014-03-24
<a name="a10.08.03"></a>

* Made extra columns provided in all information schema views available as attributes of SchemaCrawler Java objects.
* Added table definition metadata for Oracle.
* Allow for code to be executed before and after the crawl. This is in the form of pre- and post- executables.
* Added foreign key definition metadata for Oracle.
* Fixed DDL metadata for Oracle, so that it is portable.
* Converted code to Git.

## Release 10.08.02 - 2013-12-28
<a name="a10.08.02"></a>

* Updated copyright notices.
* Fixed javadocs, using standard Java 7 stylesheet.

## Release 10.08.01 - 2013-11-17
<a name="a10.08.01"></a>

* Trim all table names, to allow Informix to match correctly.

## Release 10.8 - 2013-11-10
<a name="a10.8"></a>

* Providing richer information about table constraints, including details of constrained columns.

## Release 10.7 - 2013-11-05
<a name="a10.7"></a>

* Providing richer information about table constraints. Renaming check constraints to table constraints.
* Worked abound ArrayIndexOutOfBoundsException in MySQL connector with connector 5.1.26 and server version 5.0.95.

## Release 10.6 - 2013-10-30
<a name="a10.6"></a>

* Changed InclusionRule to an interface, to allow custom implementations.
* Fixed lack of support for type maps by the Sybase IQ database driver.

## Release 10.5 - 2013-09-24
<a name="a10.5"></a>

* Fixed bug with table restrictions.
* Support all command-line options in ant task.

## Release 10.4 - 2013-07-24
<a name="a10.4"></a>

* Fixed view definitions for PostgreSQL.
* Fixed retrieving index metadata for tables, working around PostgreSQL bugs #3480 and #6253.
* Added retrieving index definitions for PostgreSQL and Oracle.
* Added retrieving view definitions for Apache Derby.

## Release 10.3 - 2013-05-24
<a name="a10.3"></a>

* Rework of the column data type classes, as well as a workaround for an Oracle JDBC driver bug with reporting data type information.

## Release 10.2 - 2013-05-21
<a name="a10.2"></a>

* New option to set output encoding format. The option is "schemacrawler.encoding.output" in the SchemaCrawler properties file. Default input and output encoding has been changed to UTF-8.
* Support for showing trigger information in Sqlite.

## Release 10.1 - 2013-04-21
<a name="a10.1"></a>

* SchemaCrawler support for J2SE 7 only, since previous Java versions are deprecated. Converted the codebase over to use J2SE 7 constructs.
* New command-line option, -only-matching, to show only matching tables, and does not show foreign keys that reference other non-matching tables. Modeled after the analogous grep option.
* New option to set input encoding format for script files and templates. The option is "schemacrawler.encoding.input" in the SchemaCrawler properties file.
* Renamed command-line option -table_types to -tabletypes.

## Release 9.6 - 2013-03-08
<a name="a9.6"></a>

* Fixed diagram generation on Linux when no GraphViz options are supplied.
* Added trigger names to JSON output by default. Added new configuration variable, schemacrawler.format.hide_trigger_names to suppress trigger names in all output formats.
* Added new -portablenames command-line option, to allow for easy comparison between databases, by hiding foreign key names, constraint names, trigger names, index and primary key names, and not showing the fully-qualified table name.

## Release 9.5 - 2013-02-24
<a name="a9.5"></a>

* Updated HTML generation to have captions consistently for all tables. Numeric data is right-aligned in HTML, and correctly reported in JSON as well. These changes affect other output formats as well.
* Updated Oracle database connection URL to the new syntax.

## Release 9.4 - 2013-02-02
<a name="a9.4"></a>

* Fix for honoring text formatting options in GraphViz dot output.

## Release 9.3.2 - 2012-11-17
<a name="a9.3.2"></a>

* Fix for honoring sort options on JSON output.

## Release 9.3.1 - 2012-11-3
<a name="a9.3.1"></a>

* Fix for generating diagrams on Unix.

## Release 9.3 - 2012-10-31
<a name="a9.3"></a>

* Weak associations are returned sorted.
* Added ability to specify additional command-line options for GraphViz, using either Java system properties, or environmental variables.

## Release 9.2 - 2012-10-21
<a name="a9.2"></a>

* Fixed Windows script, schemacrawler.cmd.
* Better support for sqlite, including the latest database driver, reporting of foreign keys, and view definitions.
* Updated the jTDS JDBC driver to 1.2.6, for Microsoft SQL Server.
* Deprecated the getType() method on database objects.

## Release 9.1 - 2012-09-30
<a name="a9.1"></a>

* Added examples for Groovy, Ruby and Python scripting.
* SchemaCrawler is now bundled as an OSGi jar.

## Release 9.0 - 2012-09-08
<a name="a9.0"></a>

* The API has changed from 8.x versions. All API calls return collections instead of arrays. Schemas are not containers, but tags for database objects. Tables and routines (stored procedures and functions) are available directly on the database, and there are new finders to search by schema.
* Support for database functions has been added. All references to stored procedures in the code and documentation now refer to routines. Stored procedures and functions are treated in the same way, as routines.
* SchemaCrawler now allows queries to be specified on the command-line. If a command is not recognized, or is not a named query, it is executed as if it is a query.
* The output format includes trigger definitions as part of the schema, instead of as the detailed schema output.
* Database connections have to be specified on the command-line, by providing the driver class name and URL. Database connections can no longer be defined in properties files.
* There are new command-line options. -V, --version will print the SchemaCrawler version and exit. There are shorter and more standard (Unix-like) synonyms -u (for -user), -c (for -command), and -o (for -output). The -procedures switch has been renamed -routines.

## Release 8.17 - 2012-07-12
<a name="a8.17"></a>

* The HTML output format outputs valid HTML5 and CSS3, as valid XML.
* JSON output supports all of the formatting options that the other text formats support.
* A new method, getShortName(), get the unqualified name for columns and other dependent objects.
* A new text format option, "schemacrawler.format.show_unqualified_names", shows the unqualified name in text output, for easier comparisons across different catalogs and schemas.

## Release 8.16 - 2012-06-20
<a name="a8.16"></a>

* Added support for synonyms. Synonyms are shown in SchemaCrawler output for IBM DB2, Oracle, and Microsoft SQL Server, as well as available for extension in other databases.

## Release 8.15 - 2012-05-05
<a name="a8.15"></a>

* Added distribution for Sybase IQ.

## Release 8.14 - 2012-04-08
<a name="a8.14"></a>

* Added new command-line switch to show parent and child tables, in addition to those selected by grep.

## Release 8.12 - 2012-02-25
<a name="a8.12"></a>

* Added ability to stream SchemaCrawler output.

## Release 8.11 - 2012-02-18
<a name="a8.11"></a>

* Added ability to configure SchemaCrawler linters.
* Added a new lint for useless surrogate keys.
* Added ability to tag tables and columns with additional metadata attributes from SQL queries.

## Release 8.10 - 2011-12-08
<a name="a8.10"></a>

* Added SchemaCrawler Lint as a separate report, with ability to add custom linters.
* Added additional SchemaCrawler linters.
* Added ability to extend SchemaCrawler with custom command.
* Fixed issue with constraints with the same name in different schemas.

## Release 8.9 - 2011-12-08
<a name="a8.9"></a>

* Added SchemaCrawler Lint as a separate report, with ability to add custom linters.
* Added additional SchemaCrawler linters.
* Added ability to extend SchemaCrawler with custom command.
* Fixed issue with constraints with the same name in different schemas.

## Release 8.8 - 2011-11-05
<a name="a8.8"></a>

* Added JSON and TSV output formats.
* Moved SchemaCrawler Maven Plugin into a new project.

## Release 8.7 - 2011-09-05
<a name="a8.7"></a>

* New INFORMATION_SCHEMA views to provide Oracle metadata details.
* Update database driver versions.
* Fixed bug #3392557 - NullPointer exception thrown when columns excluded in Oracle.
* Fixed bug #3392976 - Exception retrieving tables: Could not retrieve indexes for Oracle schemas with $ in the name.
* Fixed bug #3401752 - Attempt to locate database 'dbo' by name failed.

## Release 8.6 - 2011-05-08
<a name="a8.6"></a>

* New feature to chain, or run multiple SchemaCrawler commands using JavaScript.

## Release 8.5.1 - 2011-01-28
<a name="a8.5.1"></a>

* Re-organized command-line code, including grep command-line.

## Release 8.5 - 2011-01-28
<a name="a8.5"></a>

* Changed copyright to 2011.
* Fixed grep.
* Removed option to provide index info SQL.
* Better unit test coverage. Restructuring of Eclipse projects.

## Release 8.4 - 2010-12-23
<a name="a8.4"></a>

* Simplified commands - list_objects is now simply list. Removed the -show_stored_procedures command-line option - simply use -proedures=
* Fixed issue with obtaining PostgreSQL tables.
* Fixed issue with obtaining Derby foreign keys.
* Made -infolevel a required command-line argument.
* Use Maven 3.0 in the build.

## Release 8.3.3 - 2010-08-01
<a name="a8.3.3"></a>

* Added color to headings in HTML output.
* Fixed bug when remarks header was not shown if the table did not have remarks, but columns did.
* DB2 INFORMATION_SCHCEMA SQL fixed.
* Foreign keys show full column names in graphs, even when the table is excluded.

## Release 8.3.2 - 2010-08-01
<a name="a8.3.2"></a>

* Column remarks are printed along with table remarks.
* Foreign keys show full column names in graphs, even when the table is excluded.

## Release 8.3.1 - 2010-07-18
<a name="a8.3.1"></a>

* Added new command-line option, -urlx, to pass JDBC URL properties to bundled distributions.
* Added details on the "main" command-line in the how-to section of the website.

## Release 8.3 - 2010-07-15
<a name="a8.3"></a>

* Added new bundled distribution for IBM DB2.
* Added new bundled distribution for HyperSQL 2.0.0.
* Added support for spaces in schema and catalog names.
* Changed the test database to HyperSQL 2.0.0\. Changed the test data, and added more robust unit tests.

## Release 8.2 - 2010-05-25
<a name="a8.2"></a>

* Added support for spaces or reserved words in table, procedure, and column names.
* Added new database lint to find column and table names with spaces or reserved words in them.
* Added SchemaCrawler to the Sonatype Maven public repository. Added new Maven projects examples.
* Table and procedure remarks are output with verbose output.
* The Maven plug-in generates a database report that uses the same stylesheet as the rest of the Maven generated website.
* Generated database diagrams are less "colorful".

## Release 8.1 - 2010-02-28
<a name="a8.1"></a>

* Added SchemaCrawler lint, to highlight potential normalization issues, such as incrementing column names, and other issues. A new -infolevel value, lint, was added.
* Weak associations are now available only with SchemaCrawler lint.

## Release 8.0 - 2010-02-03
<a name="a8.0"></a>

* Added the -infolevel command-line switch to control the amount of database metadata retrieved by SchemaCrawler.
* Create a command registry, which allows pluggable commands. Any command can be run from the main class.
* Dropped the -catalogs command-line switch filtering catalogs. Dropped the concept of a catalog from the API. Databases now directly contain schemas.

## Release 7.6 - 2009-12-03
<a name="a7.6"></a>

* Fixed specification of Oracle SID using the -database command-line switch, as well as specification of port number.
* Fixed shell script classpath.

## Release 7.5.1 - 2009-11-28
<a name="a7.5.1"></a>

* Added methods to get imported and exported foreign keys and weak associations.

## Release 7.5 - 2009-11-25
<a name="a7.5"></a>

* Added a SchemaCrawlerInfo object to the database metadata, to provide the SchemaCrawler version number, and Java system properties.
* Updates to all bundled database drivers.
* Bug-fix for obtaining MySQL foreign keys.
* Added ability to script the database, using JavaScript. A live connection is provided to the JavaScript context for this purpose.
* Removed command-line switch, -schemapattern, and the schemapattern option. Use the -schemas command-line switch instead.
* Added sections to SchemaCrawler output, to make it more readable.
* Tables sort is done using graph algorithms, and includes cycle checks.

## Release 7.4 - 2009-09-24
<a name="a7.4"></a>

* Added new pre-packaged SchemaCrawler for Oracle.
* Fixed issue with index sort order of primary key columns.
* Updated website with new front page.

## Release 7.3.1 - 2009-09-24
<a name="a7.3.1"></a>

* Enhancement to the JavaSqlType class, to contain the SQL type group. New lookup by data-type name added to JavaSqlTypesUtility.
* Removed method, getTypeClass(), from ColumnDataType.
* Removed deprecated methods for grouping SQL data types (such as isReal()) from the ColumnDataType class.

## Release 7.3 - 2009-09-19
<a name="a7.3"></a>

* Added support for mapping of SQL data type to Java classes. This includes the new JavaSqlType class, and the JavaSqlTypesUtility. A new method, getTypeClass(), has been added to ColumnDataType.
* Added SchemaCrawler for Apache Derby, that is packaged for Apache Derby.

## Release 7.2 - 2009-08-21
<a name="a7.2"></a>

* Better modeling of privileges and grants.
* Bug fix for obtaining indexes and foreign keys with the Oracle driver.
* Added natural sort order for tables, based on the foreign keys, and corresponding new configuration option, and command-line switch, -sorttables. Also added new API methods to get child and parent tables, based on the foreign keys.
* Handle null schemas for databases that do not support schemas, such as MySQL.
* Allow data dumps when tables contain binary objects, by fixing the SELECT sort order.

## Release 7.1 - 2009-08-12
<a name="a7.1"></a>

* Better log messages, including for database connections, and inclusion of table and columns in the output.
* More efficient use of database connections, including a change to the Executable.execute method to take a database connection, rather than a data-source.
* Ensure that the pooled connection is closed, rather than the original database connection. This allows SchemaCrawler to play well with pooled connections.

## Release 7.0 - 2009-07-10
<a name="a7.0"></a>

* Major restructuring of the API, with the introduction of a Database object that contains all of the database metadata, and containing catalog and schema objects.
* To allow for more control on table selection, the -tables command-line parameter matches to the fully qualified table name, CATALOG.SCHEMA.TABLENAME. Similarly for the -routines command-line parameter.

## Release 6.4 - 2009-05-10
<a name="a6.4"></a>

* New pre-packaged distribution, SchemaCrawler for SQLite.
* Enhanced algorithm for finding weak associations.

## Release 6.3 - 2009-05-08
<a name="a6.3"></a>

* If no commands are specified, defaults to standard_schema, which provides the most commonly needed details of the schema.
* SchemaCrawler Grep functionality is built into the SchemaCrawler options, and the SchemaCrawler command-line. This means that all of the SchemaCrawler commands, including graphing, will use filtering and grep options.
* SchemaCrawler command-line option help has been re-written. New command-line options are available.
* SchemaCrawler can produce Graphviz DOT files to generate schema diagrams.

## Release 6.2 - 2009-04-08
<a name="a6.2"></a>

* A new feature to infer weak associations between tables, even if there is no foreign key. Ruby on Rails table schemes are supported, as well as other simple relationships. Table name prefixes are automatically detected.
* Database diagram support using Graphviz. Primary keys are indicated in a darker color than other columns. Foreign keys are indicated with arrow connectors. Weak associations between tables are shown in dashed lines. Multiple output formats are supported. Support for Jung is dropped.

## Release 6.1 - 2009-03-29
<a name="a6.1"></a>

* Better reporting of ascending and descending index columns. This is an API change.
* Better grep options, to allow searching through both tables and stored procedures.
* Grep options default to excluding stored procedures.
* Minor bug fixes for Sybase, including generating warnings when obtaining table column privileges, instead of failing.
* New Windows script file for locating Java, and launching SchemaCrawler.
* Reorganization of distribution, so that only a single SchemaCrawler jar file is distributed in all distributions. License distribution is also reorganized.

## Release 6.0.2 - 2008-11-30
<a name="a6.0.2"></a>

* Minor bug fixes for MySQL, where the schema name was being reported as null, causing an exception.

## Release 6.0.1 - 2008-10-30
<a name="a6.0.1"></a>

* Minor bug fixes for Oracle, where the data-type was a short instead of an integer.

## Release 6.0 - 2008-10-16
<a name="a6.0"></a>

* Changed the API so that there is a separation of concerns - the SchemaInfoLevel should be an option, not a CrawlHandler property.
* Changed the API so the top level object is a catalog, which contains schemas. This means that there is full support for multiple schemas.
* Added support for JavaScript scripting.

## Release 5.5 - 2008-02-28
<a name="a5.5"></a>

* Fixed bug that always reported an index as unique.
* Fixed bug with primary key columns.
* SchemaCrawler for Microsoft SQL Server to show procedures and triggers.
* SchemaCrawler distribution for any database.

## Release 5.4 - 2007-12-15
<a name="a5.4"></a>

* Added new command-line switch, -schemapattern, for specifying schema patterns when a connection is specified from the command-line.
* Added object attributes automatically, from unused columns in the metadata calls. Nothing goes to waste.
* Added JDBC driver metadata, including driver properties, and separated those from the database system metadata.

## Release 5.3 - 2007-11-15
<a name="a5.3"></a>

* Made sure that all relevant license files are getting delivered.
* Fixed bug in accessing foreign key update and delete rules on Oracle.
* Fixed equals comparison on all schema objects, and added a unit test for equals.
* Added an easier way to access foreign keys from the foreign key column itself Use isPartOfForeignKey(), and getReferencedColumn() on the Column class.
* Externalized the wrapper for java.sql.Types into a new public class, schemacrawler.schema.SqlDataType.
* Added the ability to get result-set metadata.
* Changed schema info level from an enum into a class that can be used to specify details on what aspects of the schema need to be retrieved.

## Release 5.2 - 2007-10-30
<a name="a5.2"></a>

* A significant re-write of the internal command processing code.
* Spring framework support for all of SchemaCrawler functionality, including integrations and grep.
* New example for grep.
* New example for using the Spring framework with SchemaCrawler.
* Pre-packaged releases do not load config file, even if available.
* Fixed Unix shell script for PostgreSQL.

## Release 5.1 - 2007-08-05
<a name="a5.1"></a>

* Simplified examples.
* Executable for SchemaCrawler for Microsoft SQL Server and MySQL.
* Commonly available SchemaCrawler command-line argument for setting the log level.

## Release 5.0 - 2007-06-25
<a name="a5.0"></a>

* API changed to use Java 5 constructs. Tested with Java 6\. API is no longer Java 1.4 compatible.
* Started SchemaCrawler Grep for MS SQL Server.
* Fixed java.lang.AbstractMethodError with Java 6.

## Release 4.2 - 2007-01-07
<a name="a4.2"></a>

* Fixed null pointer exception with DB2.
* Fixed error message on a bad command-line. Added a general -help option.
* Added new schema grep functionality, that can search for tables and columns usng regular expressions.
* Added new example for setting options programatically.
* Added documentation for providing database connection options directly on the command-line.
* Updated ant task to optionally take database connection options as arguments, instead of from the configuration file.

## Release 4.1 - 2006-12-07
<a name="a4.1"></a>

* Fixed bug [ 1610140 ] Sorting doesn't work.
* Fixed output of standard data types. Also changed the configuration option name.
* Fixed column output for tables and procedures that contain an underscore in their name. JDBC matches the underscore to a wildcard character.

## Release 4.0 - 2006-12-03
<a name="a4.0"></a>

* Added support for SQL standard INFORMATION_SCHEMA views. If equivalent SQL for the standard INFORMATION_SCHEMA view is specified, it is used to provide additional schema information such as check constraints, triggers, and view and procedure definitions.
* Added support for get index information views. This SQL will be used in preference to the getIndexInfo JDBC method to allow for databases and drivers that do not support getIndexInfo due to permissioning issues.
* Better output format for HTML and text.
* Better handling of output file resources.
* Better handling of database connection resources.
* More information on the website, and better website usability.

## Release 3.8 - 2006-09-26
<a name="a3.8"></a>

* Added Maven 2.0 plugin for generation of schema reports
* Added command-line option to provide database connection information
* Worked around a bug in the Oracle driver as described in <https://issues.apache.org/jira/browse/DDLUTILS-29?page=all>

## Release 3.7 - 2006-06-12
<a name="a3.7"></a>

* Added retrieval of database properties
* Added retrieval of column data types, both system datatypes and UDTs
* Added unit tests to ensure that the XHTML output is valid XML
* Fixed bug with merge rows option
* Fixed bug with appending output when multiple runs of SchemaCrawler append to the same output file
* Fixed SQLException with Oracle Database 10g Express Edition driver on outputting views
* Added XStream integration for XML serialization and deserialization
* Added new command, verbose_schema, that can give all possible details of the schema
* Obtain database system properties when the maximum schema command is used
* Added integrations with FreeMarker for templated output
* Removed Betwixt integration, since the required functionality is provided by XStream

## Release 3.6 - 2006-03-28
<a name="a3.6"></a>

* Added integrations with Velocity for templated output, and with JUNG for JPEG graph generation
* Added new examples to demonstrate Velocity templating, and JUNG graphs
* New command-line option to specify the output file name

## Release 3.5 - 2006-03-06
<a name="a3.5"></a>

* Added ability to retrieve column and table privileges
* Added Betwixt mappings for XML serialization and de-serialization
* Added Unix shell scripts for examples
* Fixed bug with the ordering of primary key and index columns
* Changed API - ColumnInfoLevel is called SchemaInfoLevel
* Moved source repository to Subversion

## Release 3.4 - 2006-01-16
<a name="a3.4"></a>

* Correction of spelling of the "sort_alphabetically" option names
* Refactoring of inheritance hierarchy of database objects, resulting in fewer equals, hashCode and compareTo implementations
* Better HTML formatting for counts
* Dirty reads are performed for counts and other operations
* Sets the default value for table columns
* Javadoc clean-up
* Findbugs, checkstyle, and PMD code smells clean-up

## Release 3.3 - 2005-11-03
<a name="a3.3"></a>

* The ability to include as well as exclude tables using regular expressions.
* The ability to include as well as exclude columns using regular expressions.
* A new substitution variable, ${columns}, for use in database queries that iterate over tables.
* New examples for executing database-specific and user-defined queries have been added.
* Better output formatting for HTML dumps, and counts in text format.
* New website.
* Worked around an issue with the Sybase driver, that provides primary keys in a different order than most other drivers.
* Improved logging, and made the log level in the configuration really work.
<|MERGE_RESOLUTION|>--- conflicted
+++ resolved
@@ -1,22 +1,9 @@
 # SchemaCrawler Change History
 
-SchemaCrawler release notes.
-
-<<<<<<< HEAD
 SchemaCrawler release notes.
 
 <a name="a16.17.1"></a>
 ## Release 16.17.1 - 2022-07-22
-
-- Run catalog loader with multiple threads, defalting to 5; this can be set with `schemacrawler.load.max_threads`
-
-
-<a name="a16.16.19"></a>
-## Release 16.16.19 - 2022-07-05
-=======
-<a name="a16.17.1"></a>
-## Release 16.17.1 - 2022-07-22
->>>>>>> a0297691
 
 - Run catalog loader with multiple threads, defaulting to 10 (maximum); this can be set with `schemacrawler.load.max_threads`
 - Fix weak associations algorithm to find common use cases - fixes #793
