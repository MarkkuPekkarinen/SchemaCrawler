# SchemaCrawler Change History

<a name="a16.12.4"></a>
## Release 16.12.4 - 2021-03-10

- Move Docker Compose for SchemaCrawler to it's own project, with Maven moving _testdb files
- Make small code optimizations for performance
<<<<<<< HEAD
- Allow weak associations to be loaded from catalog attributes file
=======
- Fix documentation of linter configuration using YAML
>>>>>>> c0fdfc32


<a name="a16.12.3"></a>
## Release 16.12.3 - 2021-02-23

- Add support for Apache Hive
- Add new NamedObjectKey class to encapsulate identifying key for schema objects

<a name="a16.12.2"></a>
## Release 16.12.2 - 2021-02-19

- Add examples for generating [mermaid](https://mermaid-js.github.io/mermaid/#/entityRelationshipDiagram) 
and [dbdiagram.io](https://dbdiagram.io/home) diagrams


<a name="a16.12.1"></a>
## Release 16.12.1 - 2021-02-15

- Allow catalog loaders to be chained, and plugged in
- Rewrite weak associations analysis as a catalog loader
- Show table row counts by default, if they are loaded
- Replace `schemacrawler.format.show_row_counts` configuration option with `schemacrawler.format.hide_table_row_counts` with the opposite meaning
- Allow table and column remarks to be read in from a YAML file, and incorporated into the SchemaCrawler model
- Drop support for XML linter config file, and introduce a YAML file format
- Add instructions on how to generate [Mermaid Entity Relationship Diagrams](https://mermaid-js.github.io/mermaid/#/entityRelationshipDiagram)


<a name="a16.11.7"></a>
## Release 16.11.7 - 2020-12-26

- Add `--config-file` command back in, with more documentation on configuration on the website


<a name="a16.11.6"></a>
## Release 16.11.6 - 2020-11-28

- Fix broken examples
- Download dependencies once, to create an expanded distribution for Docker and jpackage


<a name="a16.11.5"></a>
## Release 16.11.5 - 2020-11-03

- Better logging for traceability, and better management of database connections


<a name="a16.11.4"></a>
## Release 16.11.4 - 2020-10-31

- Additional ways to provide the database username, for example by an environmental variable
- Publish [SchemaCrawler Action for GitHub Actions](https://github.com/schemacrawler/SchemaCrawler-Action)
- Exit with exit code 1 on a command-line error  
- Fix issue with running plugins in interactive mode


<a name="a16.11.3"></a>
## Release 16.11.3 - 2020-10-23

- Add additional views to SAP HANA database plugin


<a name="a16.11.2"></a>
## Release 16.11.2 - 2020-10-22

- Release SAP HANA database plugin in <https://github.com/schemacrawler/SchemaCrawler-Database-Plugins>


<a name="a16.11.1"></a>
## Release 16.11.1 - 2020-10-18

- Make schema text commands a plugin into SchemaCrawler
- `show` and `sort` commands are folded into schema text command options
- Load configuration using [lightbend/config](https://github.com/lightbend/config)
  

<a name="a16.10.1"></a>
## Release 16.10.1 - 2020-09-20

- Set defaults programatically from database plugins
- Remove support for daisy chained commands (comma-separated)
- Reduce need for SchemaCrawler options builder


<a name="a16.9.5"></a>
## Release 16.9.5 - 2020-09-10

- Move loading options from configuration files to command-line
- Reorganize example configuration file to match command-line options


<a name="a16.9.4"></a>
## Release 16.9.4 - 2020-08-19

- Print complete help on registered linters from the command-line


<a name="a16.9.3"></a>
## Release 16.9.3 - 2020-07-19

- Change option to get help on SchemaCrawler commands, by using `--help command:lint` or
  `--help server:db2` for example
- Add ability to disable a database plugin by setting environment variable or 
  system property `SC_WITHOUT_DATABASE_PLUGIN` to the name of the server -
  `SC_WITHOUT_DATABASE_PLUGIN=oracle` for example
- Do not read binary (BLOB and LONGVARBINARY) data
- Address issues with failure of JSON serialization


<a name="a16.9.2"></a>
## Release 16.9.2 - 2020-06-25

- Fix distribution image to download the correct dependencies, and remove duplicated jars
- Fix issue with the limit options builder


<a name="a16.9.1"></a>
## Release 16.9.1 - 2020-06-10

- Remove deprecated methods
- Allow for a JDBC driver class name to be specified for SchemaCrawler database plugins
- Add ability to retrieve database users using an additional data view
- Add ability to retrieve which tables are used by views, and show on output
- Rename OVERRIDE_TYPE_INFO to TYPE_INFO in data dictionary extensions
- Rename EXT_TABLE_CONSTRAINTS to CHECK_CONSTRAINTS in data dictionary extensions
- Add start value for sequences
- Remove support for EXT_PRIMARY_KEYS, EXT_FOREIGN_KEYS, and EXT_INDEX_COLUMNS data dictionary views


<a name="a16.8.1"></a>
## Release 16.8.1 - 2020-05-30

- Remove metadata_all as a metadata retrieval strategy
- Split SchemaCrawlerOptions into LimitOptions, FilterOptions, GrepOptions and LoadOptions to match the command-line


<a name="a16.7.2"></a>
## Release 16.7.2 - 2020-05-06

- Create privilege grants even if the grantor or grantee is null


<a name="a16.7.1"></a>
## Release 16.7.1 - 2020-04-30

- Model primary keys as table constraints instead of indexes
- Introduce architecture constraints, and reorganize classes in packages to avoid cyclic dependencies


<a name="a16.6.1"></a>
## Release 16.6.1 - 2020-04-10

- Make analysis of weak associations part of the maximum info-level retrieval
- Add new command-line option, --load-row-counts, to load table row counts 


<a name="a16.5.3"></a>
## Release 16.5.3 - 2020-03-24

- Redistribute Oracle and IBM DB2 JDBC drivers with SchemaCrawler
- Provide docker-compose scripts for testing with databases
- Better command-line to create test schemas for various databases
- Better error messages when diagrams cannot be generated
- Redistribute Microsoft SQL Server integrated security companion DLL to allow for Windows authentication


<a name="a16.5.2"></a>
## Release 16.5.2 - 2020-02-20

- Throw exception if the SchemaCrawler database plugin is not on the CLASSPATH for major database systems
- Rename the integrations module to diagram


<a name="a16.4.1"></a>
## Release 16.4.1 - 2020-02-06

- Support enum values for MySQL and PostgreSQL as first-class schema metadata
- Add MariaDB test cases


<a name="a16.3.2"></a>
## Release 16.3.2 - 2020-01-15

- Re-issue of release


<a name="a16.3.1"></a>
## Release 16.3.1 - 2020-01-12

- Fix bug with generating titles in graphs (issue #281)


<a name="a16.3.0"></a>
## Release 16.3.0 - 2020-01-02

- Remove ability to run SQL commands directly from command-line - only named
  queries are supported


<a name="a16.2.7"></a>
## Release 16.2.7 - 2019-12-03

- Update documentation on website
- Change copyright notices


<a name="a16.2.6"></a>
## Release 16.2.6 - 2019-11-22

- Use `--output-format`for specifying serialization output formats


<a name="a16.2.5"></a>
## Release 16.2.5 - 2019-11-17

- Support JSON and YAML output formats for lint reports


<a name="a16.2.4"></a>
## Release 16.2.4 - 2019-11-05

- Add support for IBM DB2 materialized query tables (MQT)


<a name="a16.2.4"></a>
## Release 16.2.4 - 2019-10-26

- Really fix issue with passing parameters into shell commands


<a name="a16.2.3"></a>
## Release 16.2.3 - 2019-10-21

- Fix issue with passing parameters into shell commands


<a name="a16.2.2"></a>
## Release 16.2.2 - 2019-10-20

- Remove ability to generate JSON as an output format, since it has been replaced with
  the ability to generate JSON as a serialization format (using the `serialize` command,
  with a lot more schema information
- Workaround MySQL JDBC driver issue with retrieving table comments
  (<https://bugs.mysql.com/bug.php?id=80473>) by allowing table comments to be obtained
  from `table.getAttribute("TABLE_COMMENT")`

<a name="a16.2.1"></a>
## Release 16.2.1 - 2019-10-14

- Perform tests for major databases during the CI build using Testcontainers
- Add support for JSON and YAML output using Jackson
  *NOTE*: JSON format for output is deprecated, and will be removed in the next release


<a name="a16.1.2"></a>
## Release 16.1.2 - 2019-08-11

- Better help text, including shell command names in the help text
- Distributed with PostgreSQL driver 42.2.6 which reports function columns
- Reporting of additional table information for PostgreSQL


<a name="a16.1.1"></a>
## Release 16.1.1 - 2019-07-25

- Use semantic versioning
- Use POSIX compliant command-line arguments
- Consolidate code for command-line and shell using picocli 4.0.1
- Update the help system for plugins using picocli
- Rename routine columns to routine parameters consistently across the API and command-line
- Move Maven archetypes into GitHub example projects
- Move Docker build back into the main project


<a name="a15.06.01"></a>
## Release 15.06.01 - 2019-03-10

- Separate SchemaCrawler scripting and templating jar from the main jar


<a name="a15.05.01"></a>
## Release 15.05.01 - 2019-03-09

- Add option to run only configured linters, `-runalllinters=false`
- Separate SchemaCrawler commandline jar from the main jar in preparation for enhancements


<a name="a15.04.01"></a>
## Release 15.04.01 - 2019-02-02

- Add server information for MySQL
- Convert tests to JUnit 5
- Remove input resource from output options, and let each command fend for itself
- Added integrations with Mustache for templated output
- Use JUnit 5 in archetype generated code
- Use plain Java serialization for offline database


<a name="a15.03.04"></a>
## Release 15.03.04 - 2018-12-29

- Fix documentation on how to connect to Oracle
- Fix query for Oracle system information


<a name="a15.03.03"></a>
## Release 15.03.03 - 2018-12-28

- Remove Spring Framework command-line support
- Allow fine tuning of retrieval using configuration properties values for schema info level


<a name="a15.03.02"></a>
## Release 15.03.02 - 2018-12-12

- Fix issue with serialization of offline snapshots


<a name="a15.03.01"></a>
## Release 15.03.01 - 2018-12-10

- Change copyright messages
- Add support for PostgreSQL and Oracle materialized views
- Add support for Microsoft SQL Server indexed views


<a name="a15.02.02"></a>
## Release 15.02.02 - 2018-11-25

- Add example to demonstrate how to load PostgreSQL dumps


<a name="a15.02.01"></a>
## Release 15.02.01 - 2018-11-23

- Add support for server information in schemacrawler.schema.DatabaseInfo.getServerInfo()


<a name="a15.01.06"></a>
## Release 15.01.06 - 2018-11-10

- Fix issue with SchemaCrawler Shell connecting to databases not on localhost
- Support PGHOST, PGHOSTADDR, PGPORT, PGDATABASE environmental variables for PostgreSQL connections


<a name="a15.07.01"></a>
## Release 15.07.01 - 2018-10-14

- Add SchemaCrawler Shell example to the main distribution


<a name="a15.01.04"></a>
## Release 15.01.04 - 2018-10-14

- Create a unique run id for each SchemaCrawler run
- Rename -hideemptytables to -noemptytables
- Allow for additional data plugins to be downloaded with a script
- Reorganize command-line help to be consistent with SchemaCrawler Shell


<a name="a15.01.03"></a>
## Release 15.01.03 - 2018-09-21

- Drop support for OSGi bundles
- Drop support for CSV and TSV output
- Use [FST](https://github.com/RuedigerMoeller/fast-serialization) for catalog serialization and deserialization instead of XStream


<a name="a15.01.02"></a>
## Release 15.01.02 - 2018-09-17

- Fix Maven archetypes


<a name="a15.01.01"></a>
## Release 15.01.01 - 2018-07-10

- Output to files by default, except for text output format
- Make executable work in two phases, to load schema, and then to run a command
- Allow SchemaCrawler to work with Oracle users that have just the SELECT_CATALOG_ROLE


<a name="a14.21.03"></a>
## Release 14.21.03 - 2018-06-10

- Add tests for embedded MonetDB


<a name="a14.21.02"></a>
## Release 14.21.02 - 2018-05-21

- Add support for java.sql.Types REF_CURSOR, TIME_WITH_TIMEZONE, and TIMESTAMP_WITH_TIMEZONE
- Fixed issue with lint reporting "unique index with nullable columns" on computed columns

<a name="a14.21.01"></a>
## Release 14.21.01 - 2018-05-14

- Fixed issue #184 with with support for older Oracle versions in the SchemaCrawler Oracle plugin
- Changed API for SchemaCrawler plugins

<a name="a14.20.06"></a>
## Release 14.20.06 - 2018-05-02

- Fixed issue #181 with more control (and configuration) over graph generation

<a name="a14.20.05"></a>
## Release 14.20.05 - 2018-04-19

- Fixed issue #178 with JSON data generation

<a name="a14.20.04"></a>
## Release 14.20.04 - 2018-04-04

- Docker image updated with non-root user, and documentation updated for latest Docker version

<a name="a14.20.03"></a>
## Release 14.20.03 - 2018-03-10

- Website updates

<a name="a14.20.02"></a>
## Release 14.20.02 - 2018-03-07

* Upgrade to support Apache Velocity 2.0.
* Added remarks for tables and columns to Microsoft SQL Server test schema.

<a name="a14.20.01"></a>
## Release 14.20.01 - 2018-03-05

* Make -routines return no routines by default, to make it easier for first-time users.
* Support a pure Java implementation of Graphviz (nidi3/graphviz-java), for cases where Graphviz cannot be installed.
* Changed CommandProvider API

<a name="a14.19.01"></a>
## Release 14.19.01 - 2018-02-04

* Fixing bug when retrieving Oracle procedure metadata
* Adding test support for routines
* Adding test code for retrieving result set metadata

<a name="a14.18.01"></a>
## Release 14.18.01 - 2018-01-10

* Ignore MariaDb driver for MySQL if both are on the classpath.
* Verify support for unnamed primary keys and foreign keys.
* Support unnamed foreign keys.
* System to build reference schema for most common databases.
* Tests for unusual data types, user-defined data types, domains and temporary tables.
* Support for generating SQLite database from scripts.
* Added tests for ascending and descending columns in indexes.
* Getting MySQL plugin to support MariaDB as well
* Consistent treatment for hidden and generated table columns, with special marking in details output
* Support for Oracle 12c identity or auto-incremented columns

<a name="a14.17.05"></a>
## Release 14.17.05 - 2017-12-28

* Website updates, including link to the SchemaCrawler Web Application.

<a name="a14.17.04"></a>
## Release 14.17.04 - 2017-12-10

* Removing index unquoting work-around for old versions of the SQLite JDBC driver, and distributing with the latest driver.
* Making SQL type map a database specific property, which can be overridden by database plugins.
* Moving website to GitHub pages.

## Release 14.17.03 - 2017-11-21
<a name="a14.17.03"></a>

* Fixing a regression with SQLite databases created with double-quoted identifiers.

## Release 14.17.02 - 2017-11-20
<a name="a14.17.02"></a>

* Fix for broken API call in Maven archetype.
* Update to Apache Velocity example to quote database object names.

## Release 14.17.01 - 2017-11-19
<a name="a14.17.01"></a>

* Database objects getName() returns unquoted names, and getFullName() returns a name quoted using default quoting rules. Text output is controlled by the schemacrawler.format.identifier_quoting_strategy configuration property.
* Support for SQLite named foreign keys, auto-incremented columns, and more, with the latest JDBC driver for SQLite.
* Exclude database system schemas by default.
* Make -infolevel an optional command-line argument, and default to standard.
* Make -routines return no routines by default, to make it easier for first-time users.
* Show just SchemaCrawler information by default in the output, and not database and JDBC driver information. Add fine-tuned options for each.
* Adding some security lock-downs to XStream serialization.

## Release 14.16.04 - 2017-09-25
<a name="a14.16.04"></a>

* Updating dependencies.
* Bug-fix for Oracle routines.

## Release 14.16.03 - 2017-07-08
<a name="a14.16.03"></a>

* Updating dependencies.

## Release 14.16.02 - 2017-06-20
<a name="a14.16.02"></a>

* Bug fix for an issue with retrieving SQLite primary keys if the DDL used quoted names.
* Moved Sybase IQ plugin to new GitHub project.

## Release 14.16.01 - 2017-04-10
<a name="a14.16.01"></a>

* Better protection of user credentials in memory.
* Support for index remarks.
* Organize metadata views for extensibility. Please refer to <https://www.schemacrawler.com/data-dictionary-extensions.html>
* Remove reliance on Java 8 features where they add an overhaead.

## Release 14.15.04 - 2017-04-02
<a name="a14.15.04"></a>

* Added foreign key retrieval strategies, and exposed overrides in configuration properties.

## Release 14.15.03 - 2017-03-28
<a name="a14.15.03"></a>

* Added table retrieval strategies, and exposed overrides in configuration properties.

## Release 14.15.02 - 2017-03-23
<a name="a14.15.02"></a>

* Clarified licensing terms.

## Release 14.15.01 - 2017-03-21
<a name="a14.15.01"></a>

* Fixed licenses published in jar files and on Maven Central.
* Cleaner description of column data types.

## Release 14.14.04 - 2017-03-11
<a name="a14.14.04"></a>

* Better and more efficient logging and error messages.
* Added short forms, -fmt for -outputformat command-line option, and -i for -infolevel.
* Made the output format command-line option optional. The output format is derived from the output file extension if it is not explicitly provided.

## Release 14.14.03 - 2017-02-23
<a name="a14.14.03"></a>

* Java utility class to parse enum values from column.getAttribute("COLUMN_TYPE"), for MySQL.
* Better error message for bad commands.

## Release 14.14.02 - 2017-02-08
<a name="a14.14.02"></a>

* To get the enum values from column.getAttribute("COLUMN_TYPE"), run SchemaCrawler for MySQL with -infolevel=maximum.
* New SchemaCrawler for SQLite utility, schemacrawler.tools.sqlite.SchemaCrawlerSQLiteUtility.

## Release 14.14.01 - 2017-01-11
<a name="a14.14.01"></a>

* The graph command is removed. Graphs are generated based on the output format.

## Release 14.12.01 - 2016.12.34
<a name="a14.12.01"></a>

* New command-line option to show weak associations, irrespective of the infolevel.
* Changed the boolean property, schemacrawler.format.hide_weak_associations to schemacrawler.format.show_weak_associations, since weak associations are hidden by default in SchemaCrawler output. Also added a new command-line switch, -weakassociations to show weak associations. Weak associations now can be shown with any infolevel setting.

## Release 14.11.02 - 2016.12.30
<a name="a14.11.02"></a>

* Support for the Teradata JDBC driver. The Teradata JDBC driver does not follow JDBC specifications. It should throw a SQLFeatureNotSupportedException for getFunctions, or at the least a SQLException state HYC00 ("Optional feature not implemented"). Instead, it throws with a state of HY000 ("General error").

## Release 14.11.01 - 2016.12.36
<a name="a14.11.01"></a>

* Show a better error message when a script file cannot be read.
* Handle SQLException when retrieving JDBC driver information.
* Extended copyright messages through 2017.

## Release 14.10.06 - 2016-10-29
<a name="a14.10.06"></a>

* Made OfflineSnapshotExecutable constructor public, so that offline snapshots can be loaded programatically.

## Release 14.10.05 - 2016-10-26
<a name="a14.10.05"></a>

* Fixed issue with generating SQLite diagrams.
* Distribution now contains an example SQLite database.
* Fail if the SQLite database does not exist.

## Release 14.10.04 - 2016-10-23
<a name="a14.10.04"></a>

* Fixed issue with loading of JDBC drivers.

## Release 14.10.03 - 2016-10-01
<a name="a14.10.03"></a>

* Fixed formatting of multi-line column remarks in HTML output.

## Release 14.10.02 - 2016-09-17
<a name="a14.10.02"></a>

* New lint to recommend that a surrogate key column be used as a primary key.
* Fixed lint that checks foreign key and primary key data types.
* Additional documentation on how to connect to Microsoft SQL Server with Windows authentication.

## Release 14.10.01 - 2016-08-31
<a name="a14.10.01"></a>

* Support for newlines in table and column comments.
* Ability to read default configuration settings from the classpath, from a file called schemacrawler.config.properties. This file is distributed in the lib/ folder.
* Removed command-line option -p to specify an additional configuration file.
* Added documentation on how to do programmatic diff of schemas on the website. Added code examples to the website.

## Release 14.09.03 - 2016-08-01
<a name="a14.09.03"></a>

* A new configuration options `schemacrawler.format.no_schema_colors` if you do not want to show catalog and schema colors.

## Release 14.09.02 - 2016-07-14
<a name="a14.09.02"></a>

* Allow primary keys to be retrieved in bulk, to speed up Oracle execution.

## Release 14.09.01 - 2016-06-29
<a name="a14.09.01"></a>

* The MariaDB driver interferes with the use of the MySQL driver, so it is no longer distributed.
* Fixing null pointer exception for table types, by introducing an unknown table type.

## Release 14.08.02 - 2016-05-16
<a name="a14.08.02"></a>

* Adding hidden columns in a separate list, accessed with a new method, Table.getHiddenColuns().
* Allow table constraint definitions to be obtained separately from table constraint information.

## Release 14.08.01 - 2016-05-04
<a name="a14.08.01"></a>

* Improved performance with Oracle, by substituting schemas.

## Release 14.07.08 - 2016-04-14
<a name="a14.07.08"></a>

* Removing linter for surrogate keys, since it is of dubious value.

## Release 14.07.07 - 2016-04-08
<a name="a14.07.07"></a>

* Added a new boolean property, schemacrawler.format.hide_weak_associations, to hide weak associations in SchemaCrawler output.

## Release 14.07.06 - 2016-03-26
<a name="a14.07.06"></a>

* Making SchemaCrawler available under the Eclipse Public License, in addition to the GPL and LGPL.
* Fixing ability to run SQL from the command-line.

## Release 14.07.05 - 2016-03-19
<a name="a14.07.05"></a>

* More detailed examples of how to use the SchemaCrawler API from script.
* Fixing a bug with the default linter threshold.

## Release 14.07.04 - 2016-03-16
<a name="a14.07.04"></a>

* Lint enhancements to dispatch.

## Release 14.07.03 - 2016-03-10
<a name="a14.07.03"></a>

* Add details of lints that were dispatched, before the dispatch takes place.

## Release 14.07.02 - 2016-02-27
<a name="a14.07.02"></a>

* Support for Compact Profile 2.
* Adding dispatch strategies for lint. This allows the SchemaCrawler command-line to fail with an exit code from the command-line when there are too many lints.

## Release 14.06.05 - 2016-02-14
<a name="a14.06.05"></a>

* Bug fix for bug while retrieving metadata.

## Release 14.06.04 - 2016-02-14
<a name="a14.06.04"></a>

* Complete support for Oracle hidden columns. Hidden columns are indicated with Table.isHidden(). Similarly, generated columns (including Oracle function-based columns) are indicated with Table.isGenerated(). You can get a complete list of all table columns, including hidden columns, with Table.getColumns(), if you have used the "maximum" schema info-level.

## Release 14.06.03 - 2016-02-10
<a name="a14.06.03"></a>

* Support for Oracle function-based indexes.

## Release 14.06.02 - 2016-02-10
<a name="a14.06.02"></a>

* Distributing correct versions of JDBC driver jars.
* Performance boost by using Oracle data dictionary query for table indexes. Idea courtesy of Patric Rufflar.

## Release 14.06.01 - 2016-02-08
<a name="a14.06.01"></a>

* Added table row counts in output and diagrams. Use schemacrawler.format.show_row_counts=true in the configuration file.
* Significant performance improvements in Java code, especially related to logging. Idea courtesy of Patric Rufflar.
* Performance boost by using Oracle data dictionary query for table columns. Idea courtesy of Patric Rufflar.

## Release 14.10.06 - 2016-02-03
<a name="a14.10.06"></a>

* Fixed logging for features that the JDBC driver does not support.
* Added utility to filter tables based on "raw" name.
* Updating JDBC drivers and dependencies.

## Release 14.05.04 - 2015-12-03
<a name="a14.05.04"></a>

* Fixed weak references, and logging for offline databases.

## Release 14.05.03 - 2015-12-02
<a name="a14.05.03"></a>

* Added new quickdump command, which works with -infolevel=minimum, though row order is not guaranteed.

## Release 14.05.02 - 2015-11-26
<a name="a14.05.02"></a>

* Externalized logic to quote and unquote database object identifiers.

## Release 14.05.01 - 2015-11-14
<a name="a14.05.01"></a>

* Fix default log level.
* Fix who uses SchemaCrawler list.
* Fix database plugin archetype.
* Sealing internal packages.

## Release 14.04.04 - 2015-10-31
<a name="a14.04.04"></a>

* Fix for retrieving PostgreSQL triggers.
* More efficient table column retrieval in IBM DB2.
* Added tests for unique constraints, and user-defined data types.
* Fixed output for base data-types.

## Release 14.04.03 - 2015-10-19
<a name="a14.04.03"></a>

* Overrides to foreign key retrieval, for more efficient IBM DB2 crawling.

## Release 14.04.02 - 2015-10-11
<a name="a14.04.02"></a>

* Detailed timing information in logs.

## Release 14.04.01 - 2015-10-11
<a name="a14.04.01"></a>

* Fixing broken -urlx switch.
* Reworked command-line processing, and database plugins.
* Removed Apache Derby database plugin. Apache Derby is now supported using a database URL only.
* Added MariaDB database plugin.

## Release 14.03.03 - 2015-09-20
<a name="a14.03.03"></a>

* An attempt at faster retrieval of foreign keys in Oracle.

## Release 14.03.02 - 2015-09-17
<a name="a14.03.02"></a>

* Better excludes for system schemas in Oracle.
* Added ability to report on tables causing a cycle in a lint, using Tarjan's algorithm.

## Release 14.03.01 - 2015-08-17
<a name="a14.03.01"></a>

* Added detailed lint help, which is available from the command-line, using -help -command=lint.
* Added configuration for LinterTooManyLobs.
* Added new lint for specifying a list of reserved words for column names.
* Added new lints for empty tables, tables where all columns are nullable, and tables with no primary keys.
* New SchemaCrawlerUtility methods to get database system specific functionality.
* Renaming CrawlHeaderInfo to CrawlInfo, and making it available in linters.
* Fixed issues with sorting tables and routines alphabetically. Sorting alphabetically also sorts by object type.

## Release 14.02.02 - 2015-08-14
<a name="a14.02.02"></a>

* Added new lints for empty tables, tables where all columns are nullable, and tables with no primary keys.

## Release 14.02.01 - 2015-08-10
<a name="a14.02.01"></a>

* Added a custom SQL Lint, to allow for data lints.
* New lint command-line option, -linterconfigs=<path> to specify the location of the linter XML configuration file.
* Ability to specify table inclusion rules for lints.

## Release 14.01.02 - 2015-07-28
<a name="a14.01.02"></a>

* Bug fix for connecting to a database using a URL.

## Release 14.01.01 - 2015-07-16
<a name="a14.01.01"></a>

* SchemaCrawler is now supported on Java SE 8 or better only.
* The SchemaCrawler project has been moved to GitHub.
* Database specific overrides are not not in SchemaCrawlerOptions, and can be passed in along with the database connection if needed.
* SchemaCrawler has a new project to demonstrate how to programatically diff schemas.
* New -title command-line argument to show a custom title on output and diagrams.
* Methods to get database objects by name are renamed to lookup, and return Optional. This allows calling code to handle nulls.
* Sequences are color-coded by schema like the rest of the database objects.
* Rename indices to indexes consistently in method names.
* All references to parent objects are soft references, to allow for more efficient memory management and serialization.
* All references to parent objects are soft references, to allow for more efficient memory management and serialization.
* Shell scripts sc.sh and sc.cmd renamed to schemacrawler.sh and schemacrawler.cmd, since they clash with system utilities.

## Release 12.06.03 - 2015-03-27
<a name="a12.06.03"></a>

* Showing cardinality for tables that are filtered out.

## Release 12.06.02 - 2015-03-26
<a name="a12.06.02"></a>

* Fixing links on website.
* Fixing diagram to show hanging arrows for referenced tables.

## Release 12.06.01 - 2015-03-24
<a name="a12.06.01"></a>

* Hyperlinks in HTML output from foreign keys to tables.
* Lighter colors for tables, consistent in both HTML and graph output. Colors are assigned per catalog and schema.
* Foreign key cardinality in HTML and text output.
* New command-line option to remove empty tables (with no rows of data) from output -hideemptytables
* Not showing database password in command-line logs.
* Showing database server and JDBC driver in logs.

## Release 12.05.02 - 2015-03-17
<a name="a12.05.02"></a>

* Better identification of weak associations.
* Showing routine parameter names in JSON.

## Release 12.05.01 - 2015-03-14
<a name="a12.05.01"></a>

* Better identification of weak associations.

## Release 12.04.02 - 2015-02-10
<a name="a12.04.02"></a>

* Fix bug with connecting to Oracle.

## Release 12.04.01 - 2015-01-18
<a name="a12.04.01"></a>

* Reverting back to SQLite JDBC driver version 3.7.8, since that is the most stable, even if not readily available.
* Refactored API for reading input files, such as scripts.
* Made compressed file format the default for offline snapshots.

## Release 12.03.02 - 2015-01-18
<a name="a12.03.02"></a>

* Removed the -driver command-line option, since most JDBC drivers will register themselves automatically.
* Made sure that a JDBC driver for a database server is available, before the -server command-line option is valid for that server.

## Release 12.03.01 - 2015-01-02
<a name="a12.03.01"></a>

* Added -noremarks command-line option to hide table and column remarks (or comments).
* Using a stable version of the Xerial SQLite JDBC driver that is readily available on Maven Central. This does not support retrieving primary key names.
* Removed built-in support for ant tasks, since there is not way to omit an option if one is not specified.
* Changed copyright to 2015.
* New parser for command-line options.

## Release 12.02.03 - 2014-12-25
<a name="a12.02.03"></a>

* Integration with Thymeleaf templating.
* Flushing of output.

## Release 12.02.02 - 2014-12-24
<a name="a12.02.02"></a>

* Better logging of execution.
* Quicker execution when routines are not output.

## Release 12.02.01 - 2014-12-21
<a name="a12.02.01"></a>

* New output format, htmlx, which embeds database diagrams into an HTML file. The diagrams are in SVG format.
* Converted all HTML output to HTML5.
* Null-checks now throw NullPointerException, instead of IllegalArgumentException.
* Tested support of international character sets in table names and column names.
* Converting filter classes to Predicate, to prepare for Java 8 support.
* Converted all file operations to use Java Path, for better error handling.

## Release 12.01.01 - 2014-11-27
<a name="a12.01.01"></a>

* Collapsed distribution into a single distribution download, with Apache Ant Ivy scripts for downloading additional dependencies. A new -server command-line option will connect to a database with built-in support.
* Added Maven archetypes for database server plugins.
* Building Debian package as part of the main distributable.
* Added support for the H2 Database Engine.
* Changes direction of arrow for foreign keys in text output, to always point to the primary key.
* Made consistent CSS stylesheets for examples, website, and HTML text output.
* Fixed issues with retrieving functions from H2 Database Engine.
* Standardized CSS styles between the website, example readmes, and SchemaCrawler HTML output.

## Release 11.02.01 - 2014-11-04
<a name="a11.02.01"></a>

* Added options to hide cardinality in graphs.
* Added Maven archetypes for plugins.

## Release 11.01.01 - 2014-09-21
<a name="a11.01.01"></a>

* Changed Maven groupId to us.fatehi.
* Renamed Database class to Catalog.
* Changed all output formats to include table and column remarks whenever available.
* Added command-line option options to show significant columns, such as primary and foreign key columns, and columns that are part of unique indexes. Use the `-infolevel=standard -command=brief` command-line options.
* Indicate auto-incremented columns in graph and other output.

## Release 10.10.05 - 2014-08-04
<a name="a10.10.05"></a>

* Fixed bug with weak associations in diagrams being drawn twice.
* Added more variations of diagrams to website.

## Release 10.10.04 - 2014-07-27
<a name="a10.10.04"></a>

* Fixed bug with cardinality in diagrams, when a foreign key is only a part of the primary key of a table.
* Fixed -sequences command-line argument, and got it to work correctly with the properties file.

## Release 10.10.03 - 2014-07-06
<a name="a10.10.03"></a>

* Added support for include and exclude expressions for synonyms and sequences in config properties files.

## Release 10.10.02 - 2014-07-02
<a name="a10.10.02"></a>

* Added support for auto-incremented columns, and generated columns.

## Release 10.10.01 - 2014-06-22
<a name="a10.10.01"></a>

* Added support for sequences.

## Release 10.09.01 - 2014-05-14
<a name="a10.09.01"></a>

* Fixed table type to be based on a string, not an enum. See <http://sourceforge.net/p/schemacrawler/discussion/495990/thread/09186044> for details.
* Changed the object inheritance of a privilege, so that it is not a database object.

## Release 10.08.05 - 2014-04-25
<a name="a10.08.05"></a>

* Fixed lint "foreign key with no index" to look at primary keys as well.
* Fixed bug #31, <https://sourceforge.net/p/schemacrawler/bugs/31/>, for loading XML databases.
* Fixed MySQL connection issue, by removing URL parameter "useInformationSchema=true" so that MySQL's buggy metadata provider is not used. This provider does not honor mixed-case tables names.

## Release 10.08.04 - 2014-04-03
<a name="a10.08.04"></a>

* Column sort options sort columns in dumps also.
* Added generation date to database diagram.

## Release 10.08.03 - 2014-03-24
<a name="a10.08.03"></a>

* Made extra columns provided in all information schema views available as attributes of SchemaCrawler Java objects.
* Added table definition metadata for Oracle.
* Allow for code to be executed before and after the crawl. This is in the form of pre- and post- executables.
* Added foreign key definition metadata for Oracle.
* Fixed DDL metadata for Oracle, so that it is portable.
* Converted code to Git.

## Release 10.08.02 - 2013-12-28
<a name="a10.08.02"></a>

* Updated copyright notices.
* Fixed javadocs, using standard Java 7 stylesheet.

## Release 10.08.01 - 2013-11-17
<a name="a10.08.01"></a>

* Trim all table names, to allow Informix to match correctly.

## Release 10.8 - 2013-11-10
<a name="a10.8"></a>

* Providing richer information about table constraints, including details of constrained columns.

## Release 10.7 - 2013-11-05
<a name="a10.7"></a>

* Providing richer information about table constraints. Renaming check constraints to table constraints.
* Worked abound ArrayIndexOutOfBoundsException in MySQL connector with connector 5.1.26 and server version 5.0.95\. 
  See <https://sourceforge.net/p/schemacrawler/patches/5/>

## Release 10.6 - 2013-10-30
<a name="a10.6"></a>

* Changed InclusionRule to an interface, to allow custom implementations.
* Fixed lack of support for type maps by the Sybase IQ database driver.

## Release 10.5 - 2013-09-24
<a name="a10.5"></a>

* Fixed bug with table restrictions.
* Support all command-line options in ant task.

## Release 10.4 - 2013-07-24
<a name="a10.4"></a>

* Fixed view definitions for PostgreSQL.
* Fixed retrieving index metadata for tables, working around PostgreSQL bugs #3480 and #6253.
* Added retrieving index definitions for PostgreSQL and Oracle.
* Added retrieving view definitions for Apache Derby.

## Release 10.3 - 2013-05-24
<a name="a10.3"></a>

* Rework of the column data type classes, as well as a workaround for an Oracle JDBC driver bug with reporting data type information.

## Release 10.2 - 2013-05-21
<a name="a10.2"></a>

* New option to set output encoding format. The option is "schemacrawler.encoding.output" in the SchemaCrawler properties file. Default input and output encoding has been changed to UTF-8.
* Support for showing trigger information in Sqlite.

## Release 10.1 - 2013-04-21
<a name="a10.1"></a>

* SchemaCrawler support for J2SE 7 only, since previous Java versions are deprecated. Converted the codebase over to use J2SE 7 constructs.
* New command-line option, -only-matching, to show only matching tables, and does not show foreign keys that reference other non-matching tables. Modeled after the analogous grep option.
* New option to set input encoding format for script files and templates. The option is "schemacrawler.encoding.input" in the SchemaCrawler properties file.
* Renamed command-line option -table_types to -tabletypes.

## Release 9.6 - 2013-03-08
<a name="a9.6"></a>

* Fixed diagram generation on Linux when no GraphViz options are supplied.
* Added trigger names to JSON output by default. Added new configuration variable, schemacrawler.format.hide_trigger_names to suppress trigger names in all output formats.
* Added new -portablenames command-line option, to allow for easy comparison between databases, by hiding foreign key names, constraint names, trigger names, index and primary key names, and not showing the fully-qualified table name.

## Release 9.5 - 2013-02-24
<a name="a9.5"></a>

* Updated HTML generation to have captions consistently for all tables. Numeric data is right-aligned in HTML, and correctly reported in JSON as well. These changes affect other output formats as well.
* Updated Oracle database connection URL to the new syntax.

## Release 9.4 - 2013-02-02
<a name="a9.4"></a>

* Fix for honoring text formatting options in GraphViz dot output.

## Release 9.3.2 - 2012-11-17
<a name="a9.3.2"></a>

* Fix for honoring sort options on JSON output.

## Release 9.3.1 - 2012-11-3
<a name="a9.3.1"></a>

* Fix for generating diagrams on Unix.

## Release 9.3 - 2012-10-31
<a name="a9.3"></a>

* Weak associations are returned sorted.
* Added ability to specify additional command-line options for GraphViz, using either Java system properties, or environmental variables.

## Release 9.2 - 2012-10-21
<a name="a9.2"></a>

* Fixed Windows script, schemacrawler.cmd.
* Better support for sqlite, including the latest database driver, reporting of foreign keys, and view definitions.
* Updated the jTDS JDBC driver to 1.2.6, for Microsoft SQL Server.
* Deprecated the getType() method on database objects.

## Release 9.1 - 2012-09-30
<a name="a9.1"></a>

* Added examples for Groovy, Ruby and Python scripting.
* SchemaCrawler is now bundled as an OSGi jar.

## Release 9.0 - 2012-09-08
<a name="a9.0"></a>

* The API has changed from 8.x versions. All API calls return collections instead of arrays. Schemas are not containers, but tags for database objects. Tables and routines (stored procedures and functions) are available directly on the database, and there are new finders to search by schema.
* Support for database functions has been added. All references to stored procedures in the code and documentation now refer to routines. Stored procedures and functions are treated in the same way, as routines.
* SchemaCrawler now allows queries to be specified on the command-line. If a command is not recognized, or is not a named query, it is executed as if it is a query.
* The output format includes trigger definitions as part of the schema, instead of as the detailed schema output.
* Database connections have to be specified on the command-line, by providing the driver class name and URL. Database connections can no longer be defined in properties files.
* There are new command-line options. -V, --version will print the SchemaCrawler version and exit. There are shorter and more standard (Unix-like) synonyms -u (for -user), -c (for -command), and -o (for -output). The -procedures switch has been renamed -routines.

## Release 8.17 - 2012-07-12
<a name="a8.17"></a>

* The HTML output format outputs valid HTML5 and CSS3, as valid XML.
* JSON output supports all of the formatting options that the other text formats support.
* A new method, getShortName(), get the unqualified name for columns and other dependent objects.
* A new text format option, "schemacrawler.format.show_unqualified_names", shows the unqualified name in text output, for easier comparisons across different catalogs and schemas.

## Release 8.16 - 2012-06-20
<a name="a8.16"></a>

* Added support for synonyms. Synonyms are shown in SchemaCrawler output for IBM DB2, Oracle, and Microsoft SQL Server, as well as available for extension in other databases.

## Release 8.15 - 2012-05-05
<a name="a8.15"></a>

* Added distribution for Sybase IQ.

## Release 8.14 - 2012-04-08
<a name="a8.14"></a>

* Added new command-line switch to show parent and child tables, in addition to those selected by grep.

## Release 8.12 - 2012-02-25
<a name="a8.12"></a>

* Added ability to stream SchemaCrawler output.

## Release 8.11 - 2012-02-18
<a name="a8.11"></a>

* Added ability to configure SchemaCrawler linters.
* Added a new lint for useless surrogate keys.
* Added ability to tag tables and columns with additional metadata attributes from SQL queries.

## Release 8.10 - 2011-12-08
<a name="a8.10"></a>

* Added SchemaCrawler Lint as a separate report, with ability to add custom linters.
* Added additional SchemaCrawler linters.
* Added ability to extend SchemaCrawler with custom command.
* Fixed issue with constraints with the same name in different schemas.

## Release 8.9 - 2011-12-08
<a name="a8.9"></a>

* Added SchemaCrawler Lint as a separate report, with ability to add custom linters.
* Added additional SchemaCrawler linters.
* Added ability to extend SchemaCrawler with custom command.
* Fixed issue with constraints with the same name in different schemas.

## Release 8.8 - 2011-11-05
<a name="a8.8"></a>

* Added JSON and TSV output formats.
* Moved SchemaCrawler Maven Plugin into a new SourceForge project.

## Release 8.7 - 2011-09-05
<a name="a8.7"></a>

* New INFORMATION_SCHEMA views to provide Oracle metadata details.
* Update database driver versions.
* Fixed bug #3392557 - NullPointer exception thrown when columns excluded in Oracle.
* Fixed bug #3392976 - Exception retrieving tables: Could not retrieve indexes for Oracle schemas with $ in the name.
* Fixed bug #3401752 - Attempt to locate database 'dbo' by name failed.

## Release 8.6 - 2011-05-08
<a name="a8.6"></a>

* New feature to chain, or run multiple SchemaCrawler commands using JavaScript.

## Release 8.5.1 - 2011-01-28
<a name="a8.5.1"></a>

* Re-organized command-line code, including grep command-line.

## Release 8.5 - 2011-01-28
<a name="a8.5"></a>

* Changed copyright to 2011.
* Fixed grep.
* Removed option to provide index info SQL.
* Better unit test coverage. Restructuring of Eclipse projects.

## Release 8.4 - 2010-12-23
<a name="a8.4"></a>

* Simplified commands - list_objects is now simply list. Removed the -show_stored_procedures command-line option - simply use -proedures=
* Fixed issue with obtaining PostgreSQL tables.
* Fixed issue with obtaining Derby foreign keys.
* Made -infolevel a required command-line argument.
* Use Maven 3.0 in the build.

## Release 8.3.3 - 2010-08-01
<a name="a8.3.3"></a>

* Added color to headings in HTML output.
* Fixed bug when remarks header was not shown if the table did not have remarks, but columns did.
* DB2 INFORMATION_SCHCEMA SQL fixed.
* Foreign keys show full column names in graphs, even when the table is excluded.

## Release 8.3.2 - 2010-08-01
<a name="a8.3.2"></a>

* Column remarks are printed along with table remarks.
* Foreign keys show full column names in graphs, even when the table is excluded.

## Release 8.3.1 - 2010-07-18
<a name="a8.3.1"></a>

* Added new command-line option, -urlx, to pass JDBC URL properties to bundled distributions.
* Added details on the "main" command-line in the how-to section of the website.

## Release 8.3 - 2010-07-15
<a name="a8.3"></a>

* Added new bundled distribution for IBM DB2.
* Added new bundled distribution for HyperSQL 2.0.0.
* Added support for spaces in schema and catalog names.
* Changed the test database to HyperSQL 2.0.0\. Changed the test data, and added more robust unit tests.

## Release 8.2 - 2010-05-25
<a name="a8.2"></a>

* Added support for spaces or reserved words in table, procedure, and column names.
* Added new database lint to find column and table names with spaces or reserved words in them.
* Added SchemaCrawler to the Sonatype Maven public repository. Added new Maven projects examples.
* Table and procedure remarks are output with verbose output.
* The Maven plug-in generates a database report that uses the same stylesheet as the rest of the Maven generated website.
* Generated database diagrams are less "colorful".

## Release 8.1 - 2010-02-28
<a name="a8.1"></a>

* Added SchemaCrawler lint, to highlight potential normalization issues, such as incrementing column names, and other issues. A new -infolevel value, lint, was added.
* Weak associations are now available only with SchemaCrawler lint.

## Release 8.0 - 2010-02-03
<a name="a8.0"></a>

* Added the -infolevel command-line switch to control the amount of database metadata retrieved by SchemaCrawler.
* Create a command registry, which allows pluggable commands. Any command can be run from the main class.
* Dropped the -catalogs command-line switch filtering catalogs. Dropped the concept of a catalog from the API. Databases now directly contain schemas.

## Release 7.6 - 2009-12-03
<a name="a7.6"></a>

* Fixed specification of Oracle SID using the -database command-line switch, as well as specification of port number.
* Fixed shell script classpath.

## Release 7.5.1 - 2009-11-28
<a name="a7.5.1"></a>

* Added methods to get imported and exported foreign keys and weak associations.

## Release 7.5 - 2009-11-25
<a name="a7.5"></a>

* Added a SchemaCrawlerInfo object to the database metadata, to provide the SchemaCrawler version number, and Java system properties.
* Updates to all bundled database drivers.
* Bug-fix for obtaining MySQL foreign keys.
* Added ability to script the database, using JavaScript. A live connection is provided to the JavaScript context for this purpose.
* Removed command-line switch, -schemapattern, and the schemapattern option. Use the -schemas command-line switch instead.
* Added sections to SchemaCrawler output, to make it more readable.
* Tables sort is done using graph algorithms, and includes cycle checks.

## Release 7.4 - 2009-09-24
<a name="a7.4"></a>

* Added new pre-packaged SchemaCrawler for Oracle.
* Fixed issue with index sort order of primary key columns.
* Updated website with new front page.

## Release 7.3.1 - 2009-09-24
<a name="a7.3.1"></a>

* Enhancement to the JavaSqlType class, to contain the SQL type group. New lookup by data-type name added to JavaSqlTypesUtility.
* Removed method, getTypeClass(), from ColumnDataType.
* Removed deprecated methods for grouping SQL data types (such as isReal()) from the ColumnDataType class.

## Release 7.3 - 2009-09-19
<a name="a7.3"></a>

* Added support for mapping of SQL data type to Java classes. This includes the new JavaSqlType class, and the JavaSqlTypesUtility. A new method, getTypeClass(), has been added to ColumnDataType.
* Added SchemaCrawler for Apache Derby, that is packaged for Apache Derby.

## Release 7.2 - 2009-08-21
<a name="a7.2"></a>

* Better modeling of privileges and grants.
* Bug fix for obtaining indexes and foreign keys with the Oracle driver.
* Added natural sort order for tables, based on the foreign keys, and corresponding new configuration option, and command-line switch, -sorttables. Also added new API methods to get child and parent tables, based on the foreign keys.
* Handle null schemas for databases that do not support schemas, such as MySQL.
* Allow data dumps when tables contain binary objects, by fixing the SELECT sort order.

## Release 7.1 - 2009-08-12
<a name="a7.1"></a>

* Better log messages, including for database connections, and inclusion of table and columns in the output.
* More efficient use of database connections, including a change to the Executable.execute method to take a database connection, rather than a data-source.
* Ensure that the pooled connection is closed, rather than the original database connection. This allows SchemaCrawler to play well with pooled connections.

## Release 7.0 - 2009-07-10
<a name="a7.0"></a>

* Major restructuring of the API, with the introduction of a Database object that contains all of the database metadata, and containing catalog and schema objects.
* To allow for more control on table selection, the -tables command-line parameter matches to the fully qualified table name, CATALOG.SCHEMA.TABLENAME. Similarly for the -routines command-line parameter.

## Release 6.4 - 2009-05-10
<a name="a6.4"></a>

* New pre-packaged distribution, SchemaCrawler for SQLite.
* Enhanced algorithm for finding weak associations.

## Release 6.3 - 2009-05-08
<a name="a6.3"></a>

* If no commands are specified, defaults to standard_schema, which provides the most commonly needed details of the schema.
* SchemaCrawler Grep functionality is built into the SchemaCrawler options, and the SchemaCrawler command-line. This means that all of the SchemaCrawler commands, including graphing, will use filtering and grep options.
* SchemaCrawler command-line option help has been re-written. New command-line options are available.
* SchemaCrawler can produce Graphviz DOT files to generate schema diagrams.

## Release 6.2 - 2009-04-08
<a name="a6.2"></a>

* A new feature to infer weak associations between tables, even if there is no foreign key. Ruby on Rails table schemes are supported, as well as other simple relationships. Table name prefixes are automatically detected.
* Database diagram support using Graphviz. Primary keys are indicated in a darker color than other columns. Foreign keys are indicated with arrow connectors. Weak associations between tables are shown in dashed lines. Multiple output formats are supported. Support for Jung is dropped.

## Release 6.1 - 2009-03-29
<a name="a6.1"></a>

* Better reporting of ascending and descending index columns. This is an API change.
* Better grep options, to allow searching through both tables and stored procedures.
* Grep options default to excluding stored procedures.
* Minor bug fixes for Sybase, including generating warnings when obtaining table column privileges, instead of failing.
* New Windows script file for locating Java, and launching SchemaCrawler.
* Reorganization of distribution, so that only a single SchemaCrawler jar file is distributed in all distributions. License distribution is also reorganized.

## Release 6.0.2 - 2008-11-30
<a name="a6.0.2"></a>

* Minor bug fixes for MySQL, where the schema name was being reported as null, causing an exception.

## Release 6.0.1 - 2008-10-30
<a name="a6.0.1"></a>

* Minor bug fixes for Oracle, where the data-type was a short instead of an integer.

## Release 6.0 - 2008-10-16
<a name="a6.0"></a>

* Changed the API so that there is a separation of concerns - the SchemaInfoLevel should be an option, not a CrawlHandler property.
* Changed the API so the top level object is a catalog, which contains schemas. This means that there is full support for multiple schemas.
* Added support for JavaScript scripting.

## Release 5.5 - 2008-02-28
<a name="a5.5"></a>

* Fixed bug that always reported an index as unique.
* Fixed bug with primary key columns.
* SchemaCrawler for Microsoft SQL Server to show procedures and triggers.
* SchemaCrawler distribution for any database.

## Release 5.4 - 2007-12-15
<a name="a5.4"></a>

* Added new command-line switch, -schemapattern, for specifying schema patterns when a connection is specified from the command-line.
* Added object attributes automatically, from unused columns in the metadata calls. Nothing goes to waste.
* Added JDBC driver metadata, including driver properties, and separated those from the database system metadata.

## Release 5.3 - 2007-11-15
<a name="a5.3"></a>

* Made sure that all relevant license files are getting delivered.
* Fixed bug in accessing foreign key update and delete rules on Oracle.
* Fixed equals comparison on all schema objects, and added a unit test for equals.
* Added an easier way to access foreign keys from the foreign key column itself Use isPartOfForeignKey(), and getReferencedColumn() on the Column class.
* Externalized the wrapper for java.sql.Types into a new public class, schemacrawler.schema.SqlDataType.
* Added the ability to get result-set metadata.
* Changed schema info level from an enum into a class that can be used to specify details on what aspects of the schema need to be retrieved.

## Release 5.2 - 2007-10-30
<a name="a5.2"></a>

* A significant re-write of the internal command processing code.
* Spring framework support for all of SchemaCrawler functionality, including integrations and grep.
* New example for grep.
* New example for using the Spring framework with SchemaCrawler.
* Pre-packaged releases do not load config file, even if available.
* Fixed Unix shell script for PostgreSQL.

## Release 5.1 - 2007-08-05
<a name="a5.1"></a>

* Simplified examples.
* Executable for SchemaCrawler for Microsoft SQL Server and MySQL.
* Commonly available SchemaCrawler command-line argument for setting the log level.

## Release 5.0 - 2007-06-25
<a name="a5.0"></a>

* API changed to use Java 5 constructs. Tested with Java 6\. API is no longer Java 1.4 compatible.
* Started SchemaCrawler Grep for MS SQL Server.
* Fixed java.lang.AbstractMethodError with Java 6.

## Release 4.2 - 2007-01-07
<a name="a4.2"></a>

* Fixed null pointer exception with DB2.
* Fixed error message on a bad command-line. Added a general -help option.
* Added new schema grep functionality, that can search for tables and columns usng regular expressions.
* Added new example for setting options programatically.
* Added documentation for providing database connection options directly on the command-line.
* Updated ant task to optionally take database connection options as arguments, instead of from the configuration file.

## Release 4.1 - 2006-12-07
<a name="a4.1"></a>

* Fixed bug [ 1610140 ] Sorting doesn't work.
* Fixed output of standard data types. Also changed the configuration option name.
* Fixed column output for tables and procedures that contain an underscore in their name. JDBC matches the underscore to a wildcard character.

## Release 4.0 - 2006-12-03
<a name="a4.0"></a>

* Added support for SQL standard INFORMATION_SCHEMA views. If equivalent SQL for the standard INFORMATION_SCHEMA view is specified, it is used to provide additional schema information such as check constraints, triggers, and view and procedure definitions.
* Added support for get index information views. This SQL will be used in preference to the getIndexInfo JDBC method to allow for databases and drivers that do not support getIndexInfo due to permissioning issues.
* Better output format for HTML and text.
* Better handling of output file resources.
* Better handling of database connection resources.
* More information on the website, and better website usability.

## Release 3.8 - 2006-09-26
<a name="a3.8"></a>

* Added Maven 2.0 plugin for generation of schema reports
* Added command-line option to provide database connection information
* Worked around a bug in the Oracle driver as described in <https://issues.apache.org/jira/browse/DDLUTILS-29?page=all>

## Release 3.7 - 2006-06-12
<a name="a3.7"></a>

* Added retrieval of database properties
* Added retrieval of column data types, both system datatypes and UDTs
* Added unit tests to ensure that the XHTML output is valid XML
* Fixed bug with merge rows option
* Fixed bug with appending output when multiple runs of SchemaCrawler append to the same output file
* Fixed SQLException with Oracle Database 10g Express Edition driver on outputting views
* Added XStream integration for XML serialization and deserialization
* Added new command, verbose_schema, that can give all possible details of the schema
* Obtain database system properties when the maximum schema command is used
* Added integrations with FreeMarker for templated output
* Removed Betwixt integration, since the required functionality is provided by XStream

## Release 3.6 - 2006-03-28
<a name="a3.6"></a>

* Added integrations with Velocity for templated output, and with JUNG for JPEG graph generation
* Added new examples to demonstrate Velocity templating, and JUNG graphs
* New command-line option to specify the output file name

## Release 3.5 - 2006-03-06
<a name="a3.5"></a>

* Added ability to retrieve column and table privileges
* Added Betwixt mappings for XML serialization and de-serialization
* Added Unix shell scripts for examples
* Fixed bug with the ordering of primary key and index columns
* Changed API - ColumnInfoLevel is called SchemaInfoLevel
* Moved source repository to Subversion

## Release 3.4 - 2006-01-16
<a name="a3.4"></a>

* Correction of spelling of the "sort_alphabetically" option names
* Refactoring of inheritance hierarchy of database objects, resulting in fewer equals, hashCode and compareTo implementations
* Better HTML formatting for counts
* Dirty reads are performed for counts and other operations
* Sets the default value for table columns
* Javadoc clean-up
* Findbugs, checkstyle, and PMD code smells clean-up

## Release 3.3 - 2005-11-03
<a name="a3.3"></a>

* The ability to include as well as exclude tables using regular expressions.
* The ability to include as well as exclude columns using regular expressions.
* A new substitution variable, ${columns}, for use in database queries that iterate over tables.
* New examples for executing database-specific and user-defined queries have been added.
* Better output formatting for HTML dumps, and counts in text format.
* New website.
* Worked around an issue with the Sybase driver, that provides primary keys in a different order than most other drivers.
* Improved logging, and made the log level in the configuration really work.
<|MERGE_RESOLUTION|>--- conflicted
+++ resolved
@@ -5,11 +5,8 @@
 
 - Move Docker Compose for SchemaCrawler to it's own project, with Maven moving _testdb files
 - Make small code optimizations for performance
-<<<<<<< HEAD
 - Allow weak associations to be loaded from catalog attributes file
-=======
 - Fix documentation of linter configuration using YAML
->>>>>>> c0fdfc32
 
 
 <a name="a16.12.3"></a>
